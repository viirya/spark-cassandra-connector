--- conflicted
+++ resolved
@@ -1,13 +1,11 @@
-<<<<<<< HEAD
  * Add indexedColumn to ColumnDef (#122)
-=======
+
 1.0.0 RC 3
  * TableWriter#saveToCassandra accepts ColumnSelector instead of Seq[String] for
    passing a column list. Seq[String] still accepted for backwards compatibility,
    but deprecated.
  * Added Travis CI build yaml file.
  * Added demos module. (#84)
->>>>>>> 845a8c24
  * Extracted Java API into a separate module (#99)
 
 1.0.0 RC 2
