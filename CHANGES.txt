<<<<<<< HEAD
1.3.x (unreleased)
 * Removed use of Thrift describe_ring and replaced it with native Java Driver
   support for fetching TokenRanges (SPARKC-93)
 * Support for converting Cassandra UDT column values to Scala case-class objects (SPARKC-4)
   - Introduced a common interface for TableDef and UserDefinedType
   - Removed ClassTag from ColumnMapper
   - Removed by-index column references and replaced them with by-name ColumnRefs
   - Created a GettableDataToMappedTypeConverter that can handle UDTs
   - ClassBasedRowReader delegates object conversion instead of doing it by itself;
     this improves unit-testability of code
 * Decoupled PredicatePushDown logic from Spark (SPARKC-166)
   - added support for Filter and Expression predicates
   - improved code testability and added unit-tests
 * Basical Datasource API integration and keyspace/cluster level settings (SPARKC-112, SPARKC-162)
********************************************************************************

1.2.2 (unreleased)
=======
1.2.2
 * Updated Spark version to 1.2.2, Scala to 2.10.5 / 2.11.6
 * Enabled Java API artifact generation for Scala 2.11.x (SPARKC-130)
>>>>>>> 6cffebad
 * Fixed a bug preventing a custom type converter from being used
   when saving data. RowWriter implementations must
   perform type conversions now. (SPARKC-157)

1.2.1
 * Fixed problems with mixed case keyspaces in ReplicaMapper (SPARKC-159)

1.2.0
 * Removed conversion method rom WriteOption which accepted object of Duration type
   from Spark Streaming (SPARKC-106)
 * Fixed compilation warnings (SPARKC-76)
 * Fixed ScalaDoc warnings (SPARKC-119)
 * Synchronized TypeTag access in various places (SPARKC-123)
 * Adds both hostname and hostaddress as partition preferredLocations (SPARKC-126)

1.2.0 RC 3
 * Select aliases are no longer ignored in CassandraRow objects (SPARKC-109)
 * Fix picking up username and password from SparkConf (SPARKC-108)
 * Fix creating CassandraConnectorSource in the executor environment (SPARKC-111)

1.2.0 RC 2
 * Cross cluster table join and write for Spark SQL (SPARKC-73)
 * Enabling / disabling metrics in metrics configuration file and other metrics fixes (SPARKC-91)
 * Provided a way to set custom auth config and connection factory properties (SPARKC-105)
 * Fixed setting custom connection factory and other properties (SPAKRC-102)
 * Fixed Java API (SPARKC-95)

1.2.0 RC 1
 * More Spark SQL predicate push (SPARKC-72)
 * Fixed some Java API problems and refactored its internals (SPARKC-77)
 * Allowing specification of column to property map (aliases) for reading and writing objects
   (SPARKC-9)
 * Added interface for doing primary key joins between arbitrary RDDs and Cassandra (SPARKC-25)
 * Added method for repartitioning an RDD based upon the replication of a Cassandra Table (SPARKC-25)
 * Fixed setting batch.level and batch.buffer.size in SparkConf. (SPARKC-84)
   - Renamed output.batch.level to output.batch.grouping.key.
   - Renamed output.batch.buffer.size to output.batch.grouping.buffer.size.
   - Renamed batch grouping key option "all" to "none".
 * Error out on invalid config properties (SPARKC-90)
 * Set Java driver version to 2.1.5 and Cassandra to 2.1.3 (SPARKC-92)
 * Moved Spark streaming related methods from CassandraJavaUtil to CassandraStreamingJavaUtil
   (SPARKC-80)

1.2.0 alpha 3
 * Exposed spanBy and spanByKey in Java API (SPARKC-39)
 * Added automatic generation of Cassandra table schema from a Scala type and
   saving an RDD to a new Cassandra table by saveAsCassandraTable method (SPARKC-38)
 * Added support for write throughput limiting (SPARKC-57)
 * Added EmptyCassandraRDD (SPARKC-37)
 * Exposed authConf in CassandraConnector
 * Overridden count() implementation in CassandraRDD which uses native Cassandra count (SPARKC-52)
 * Removed custom Logging class (SPARKC-54)
 * Added support for passing the limit clause to CQL in order to fetch top n results (SPARKC-31)
 * Added support for pushing down order by clause for explicitly specifying an order of rows within
   Cassandra partition (SPARKC-32)
 * Fixed problems when rows are mapped to classes with inherited fields (SPARKC-70)
 * Support for compiling with Scala 2.10 and 2.11 (SPARKC-22)

1.2.0 alpha 2
 * All connection properties can be set on SparkConf / CassandraConnectorConf objects and
   the settings are automatically distributed to Spark Executors (SPARKC-28)
 * Report Connector metrics to Spark metrics system (SPARKC-27)
 * Upgraded to Spark 1.2.1 (SPARKC-30)
 * Add conversion from java.util.Date to java.sqlTimestamp for Spark SQL (#512)
 * Upgraded to Scala 2.11 and scala version cross build (SPARKC-22)

1.2.0 alpha 1
 * Added support for TTL and timestamp in the writer (#153)
 * Added support for UDT column types (SPARKC-1)
 * Upgraded Spark to version 1.2.0 (SPARKC-15)
 * For 1.2.0 release, table name with dot is not supported for Spark SQL,
   it will be fixed in the next release
 * Added fast spanBy and spanByKey methods to RDDs useful for grouping Cassandra
   data by partition key / clustering columns. Useful for e.g. time-series data. (SPARKC-2)
 * Refactored the write path so that the writes are now token-aware (SPARKC-5, previously #442)
 * Added support for INSET predicate pushdown (patch by granturing)

********************************************************************************

1.1.2
 * Backport SPARKC-8, retrieval of TTL and write time
 * Upgraded to Spark 1.1.1
 * Synchronized ReflectionUtil findScalaObject and findSingletonClassInstance methods
   to avoid problems with Scala 2.10 lack thread safety in the reflection subsystem (SPARKC-107)
 * Fixed populating ReadConf with properties from SparkConf (SPARKC-121)
 * Adds both hostname and hostaddress as partition preferredLocations (SPARKC-141, backport of SPARKC-126)

1.1.1
 * Fixed NoSuchElementException in SparkSQL predicate pushdown code (SPARKC-7, #454)

1.1.0
 * Switch to java driver 2.1.3 and Guava 14.0.1 (yay!).

1.1.0 rc 3
 * Fix NPE when saving CassandraRows containing null values (#446)

1.1.0 rc 2
 * Added JavaTypeConverter to make is easy to implement custom TypeConverter in Java (#429)
 * Fix SparkSQL failures caused by presence of non-selected columns of UDT type in the table.

1.1.0 rc 1
 * Fixed problem with setting a batch size in bytes (#435)
 * Fixed handling of null column values in Java API (#429)

1.1.0 beta 2
 * Fixed bug in Java API which might cause ClassNotFoundException
 * Added stubs for UDTs. It is possible to read tables with UDTs, but
   values of UDTs will come out as java driver UDTValue objects (#374)
 * Upgraded Java driver to 2.1.2 version and fixed deprecation warnings.
   Use correct protocolVersion when serializing/deserializing Cassandra columns.
 * Don't fail with "contact points contain multiple datacenters"
   if one or more of the nodes given as contact points don't have DC information,
   because they are unreachable.
 * Removed annoying slf4j warnings when running tests (#395)
 * CassandraRDD is fully lazy now - initialization no longer fetches Cassandra
   schema (#339).

1.1.0 beta 1
 * Redesigned Java API, some refactorings (#300)
 * Simplified AuthConf - more responsibility on CassandraConnectionFactory
 * Enhanced and improved performance of the embedded Kafka framework
    - Kafka consumer and producer added that are configurable
    - Kafka shutdown cleaned up
    - Kafka server more configurable for speed and use cases
 * Added new word count demo and a new Kafka streaming word count demo
 * Modified build file to allow easier module id for usages of 'sbt project'


1.1.0 alpha 4
 * Use asynchronous prefetching of multi-page ResultSets in CassandraRDD
   to reduce waiting for Cassandra query results.
 * Make token range start and end be parameters of the query, not part of the query
   template to reduce the number of statements requiring preparation.
 * Added type converter for GregorianCalendar (#334)

1.1.0 alpha 3
 * Pluggable mechanism for obtaining connections to Cassandra
   Ability to pass custom CassandraConnector to CassandraRDDs (#192)
 * Provided a row reader which allows to create RDDs of pairs of objects as well
   as RDDs of simple objects handled by type converter directly;
   added meaningful compiler messages when invalid type was provided (#88)
 * Fixed serialization problem in CassandraSQLContext by making conf transient (#310)
 * Cleaned up the SBT assembly task and added build documentation (#315)

1.1.0 alpha 2
 * Upgraded Apache Spark to 1.1.0.
 * Upgraded to be Cassandra 2.1.0 and Cassandra 2.0 compatible.
 * Added spark.cassandra.connection.local_dc option
 * Added spark.cassandra.connection.timeout_ms option
 * Added spark.cassandra.read.timeout_ms option
 * Added support for SparkSQL (#197)
 * Fixed problems with saving DStreams to Cassandra directly (#280)

1.1.0 alpha 1
 * Add an ./sbt/sbt script (like with spark) so people don't need to install sbt
 * Replace internal spark Logging with own class (#245)
 * Accept partition key predicates in CassandraRDD#where. (#37)
 * Add indexedColumn to ColumnDef (#122)
 * Upgrade Spark to version 1.0.2
 * Removed deprecated toArray, replaced with collect.
 * Updated imports to org.apache.spark.streaming.receiver
   and import org.apache.spark.streaming.receiver.ActorHelper
 * Updated streaming demo and spec for Spark 1.0.2 behavior compatibility
 * Added new StreamingEvent types for Spark 1.0.2 Receiver readiness
 * Added the following Spark Streaming dependencies to the demos module:
   Kafka, Twitter, ZeroMQ
 * Added embedded Kafka and ZooKeeper servers for the Kafka Streaming demo
   - keeping non private for user prototyping
 * Added new Kafka Spark Streaming demo which reads from Kafka
   and writes to Cassandra (Twitter and ZeroMQ are next)
 * Added new 'embedded' module
   - Refactored the 'connector' module's IT SparkRepl, CassandraServer and
     CassandraServerRunner as well as 'demos' EmbeddedKafka
     and EmbeddedZookeeper to the 'embedded' module. This allows the 'embedded'
     module to be used as a dependency by the 'connector' IT tests, demos,
     and user local quick prototyping without requiring a Spark and Cassandra
     Cluster, local or remote, to get started.

********************************************************************************
1.0.7 (unreleased)
 * Improved error message when attempting to transform CassandraRDD after deserialization (SPARKC-29)

1.0.6
 * Upgraded Java Driver to 2.0.8 and added some logging in LocalNodeFirstLoadBalancingPolicy (SPARKC-18)
 
1.0.5
 * Fixed setting output consistency level which was being set on prepared
   statements instead of being set on batches (#463)

1.0.4
 * Synchronized TypeConverter.forType methods to workaround some Scala 2.10
   reflection thread-safety problems (#235)
 * Synchronized computation of TypeTags in TypeConverter#targetTypeTag, 
   ColumnType#scalaTypeTag methods and other places to workaround some of 
   Scala 2.10 reflection thread-safety problems (#364)
 * Downgraded Guava to version 14.
   Upgraded Java driver to 2.0.7.
   Upgraded Cassandra to 2.0.11. (#366)
 * Made SparkContext variable transient in SparkContextFunctions (#373)
 * Fixed saving to tables with uppercase column names (#377)
 * Fixed saving collections of Tuple1 (#420)

1.0.3
 * Fixed handling of Cassandra rpc_address set to 0.0.0.0 (#332)

1.0.2
 * Fixed batch counter columns updates (#234, #316)
 * Expose both rpc addresses and local addresses of cassandra nodes in partition
   preferred locations (#325)
 * Cleaned up the SBT assembly task and added build documentation
   (backport of #315)

1.0.1
 * Add logging of error message when asynchronous task fails in AsyncExecutor.
   (#265)
 * Fix connection problems with fetching token ranges from hosts with
   rpc_address different than listen_address.
   Log host address(es) and ports on connection failures.
   Close thrift transport if connection fails for some reason after opening the transport,
   e.g. authentication failure.
 * Upgrade cassandra driver to 2.0.6.

1.0.0
 * Fix memory leak in PreparedStatementCache leaking PreparedStatements after
   closing Cluster objects. (#183)
 * Allow multiple comma-separated hosts in spark.cassandra.connection.host

1.0.0 RC 6
 * Fix reading a Cassandra table as an RDD of Scala class objects in REPL

1.0.0 RC 5
 * Added assembly task to the build, in order to build fat jars. (#126)
   - Added a system property flag to enable assembly for the demo module
     which is disabled by default.
   - Added simple submit script to submit a demo assembly jar to a local
     spark master
 * Fix error message on column conversion failure. (#208)
 * Add toMap and nameOf methods to CassandraRow.
   Reduce size of serialized CassandraRow. (#194)
 * Fixed a bug which caused problems with connecting to Cassandra under
   heavy load (#185)
 * Skip $_outer constructor param in ReflectionColumnMapper, fixes working with
   case classes in Spark shell, added appropriate test cases (#188)
 * Added streaming demo with documentation, new streaming page to docs,
   new README for running all demos. (#115)

1.0.0 RC 4
 * Upgrade Java driver for Cassandra to 2.0.4. (#171)
 * Added missing CassandraRDD#getPreferredLocations to improve data-locality. (#164)
 * Don't use hosts outside the datacenter of the connection host. (#137)

1.0.0 RC 3
 * Fix open Cluster leak in CassandraConnector#createSession (#142)
 * TableWriter#saveToCassandra accepts ColumnSelector instead of Seq[String] for
   passing a column list. Seq[String] still accepted for backwards compatibility,
   but deprecated.
 * Added Travis CI build yaml file.
 * Added demos module. (#84)
 * Extracted Java API into a separate module (#99)

1.0.0 RC 2
 * Language specific highlighting in the documentation (#105)
 * Fixed a bug which caused problems when a column of VarChar type was used
   in where clause. (04fd8d9)
 * Fixed an AnyObjectFactory bug which caused problems with instantiation of
   classes which were defined inside Scala objects. (#82)
 * Added support for Spark Streaming. (#89)
    - Added implicit wrappers which simplify access to Cassandra related
      functionality from StreamingContext and DStream.
    - Added a stub for further Spark Streaming integration tests.
 * Upgraded Java API. (#98)
    - Refactored existing Java API
    - Added CassandraJavaRDD as a JAVA counterpart of CassandraRDD
    - Added Java helpers for accessing Spark Streaming related methods
    - Added several integration tests
    - Added a documentation page for JAVA API
    - Extended Java API demo
    - Added a lot of API docs

1.0.0 RC 1
 * Ability to register custom TypeConverters. (#32)
 * Handle null values in StringConverter. (#79)
 * Improved error message when there are no replicas in the local DC. (#69)

1.0.0 beta 2
 * DSE compatibility improvements. (#64)
    - Column types and type converters use TypeTags instead of Strings to
      announce their types.
    - CassandraRDD#tableDef is public now.
    - Added methods for getting keyspaces and tables by name from the Schema.
    - Refactored Schema class - loading schema from Cassandra moved
      from the constructor to a factory method.
    - Remove unused methods for returning system keyspaces from Schema.
 * Improved JavaDoc explaining CassandraConnector withClusterDo
   and withSessionDo semantics.
 * Support for updating counter columns. (#27)
 * Configure consistency level for reads/writes. Set default consistency
   levels to LOCAL_ONE for reads and writes. (#42)
 * Values passed as arguments to `where` are converted to proper types
   expected by the java-driver. (#26)
 * Include more information in the exception message when query in
   CassandraRDD fails. (#69)
 * Fallback to describe_ring in case describe_local_ring does not exist to
   improve compatibility with earlier Cassandra versions. (#47)
 * Session object sharing in CassandraConnector. (#41 and #53)
 * Modify cassandra.* configuration settings to prefix with "spark." so they
   can be used from spark-shell and set via conf/spark-default.conf (#51)
 * Fixed race condition in AsyncExecutor causing inaccuracy of success/failure
   counters. (#40)
 * Added Java API. Fixed a bug in ClassBasedRowReader which caused
   problems when data were read into Java beans. Added type converters
   for boxed Java primitive types. (#11)
 * Extracted out initial testkit for unit and integration tests, and future
   testkit module.
 * Added new WritableToCassandra trait which both RDDFunction and
   DStreamFunction both implement. Documentation moved to WritableToCassandra.
 * Fixed broken links in API documentation.
 * Refactored RDDFunctions and DStreamFunctions - merged saveToCassandra
   overloaded methods into a single method with defaults.

1.0.0 beta 1
 * CassandraRDD#createStatement doesn't obtain a new session, but reuses
   the task's Session.
 * Integration tests. (#12)
 * Added contains and indexOf methods to CassandraRow. Missing value from
   CassandraRow does not break writing - null is written instead.
 * Caching of PreparedStatements. Subsequent preparations of the same
   PreparedStatement are returned from the cache and don't cause
   a warning. (#3)
 * Move partitioner ForkJoinPool to companion object to share it between RDD's.
   (#24)
 * Fixed thread-safety of ClassBasedRowReader.
 * Detailed user guide with code examples, reviewed by Kris Hahn. (#15)
 * Support for saving RDD[CassandraRow]. New demo program copying data from one
   table to another. (#16)
 * Using a PreparedStatement make createStatement method compatible with
   Cassandra 1.2.x. (#17)
 * More and better logging. Using org.apache.spark.Logging instead of log4j.
   (#13)
 * Better error message when attempting to write to a table that doesn't exist.
   (#1)
 * Added more robust scala build to allow for future clean releases, and
   publish settings for later integration. (#8)
 * Refactored classes and objects used for authentication to support pluggable
   authentication.
 * Record cause of TypeConversionException.
 * Improved error messages informing about failure to convert column value.
   Fixed missing conversion for setters.
 * Split CassandraWriter into RowWriter and TableWriter.
 * Refactored package structure. Moved classes from rdd to rdd.reader
   and rdd.partitioner packages. Renamed RowTransformers to RowReaders.
 * Fix writing ByteBuffers to Cassandra.
 * Throw meaningful exception when non-existing column is requested by name.
 * Add isNull method on CassandraRow.
 * Fix converting blobs to arrays of bytes in CassandraRow. Fix printing blobs
   and collections.<|MERGE_RESOLUTION|>--- conflicted
+++ resolved
@@ -1,4 +1,3 @@
-<<<<<<< HEAD
 1.3.x (unreleased)
  * Removed use of Thrift describe_ring and replaced it with native Java Driver
    support for fetching TokenRanges (SPARKC-93)
@@ -13,14 +12,10 @@
    - added support for Filter and Expression predicates
    - improved code testability and added unit-tests
  * Basical Datasource API integration and keyspace/cluster level settings (SPARKC-112, SPARKC-162)
-********************************************************************************
-
-1.2.2 (unreleased)
-=======
+
 1.2.2
  * Updated Spark version to 1.2.2, Scala to 2.10.5 / 2.11.6
  * Enabled Java API artifact generation for Scala 2.11.x (SPARKC-130)
->>>>>>> 6cffebad
  * Fixed a bug preventing a custom type converter from being used
    when saving data. RowWriter implementations must
    perform type conversions now. (SPARKC-157)
