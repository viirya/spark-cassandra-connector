package com.datastax.spark.connector.japi;

import java.util.HashMap;
import java.util.List;
import java.util.Map;
import java.util.Set;

import akka.japi.JAPI;
import org.apache.commons.lang3.ArrayUtils;
import org.apache.commons.lang3.tuple.Pair;
import org.apache.spark.SparkContext;
import org.apache.spark.api.java.JavaPairRDD;
import org.apache.spark.api.java.JavaRDD;
import org.apache.spark.api.java.JavaSparkContext;
import org.apache.spark.rdd.RDD;
import scala.Option;
import scala.Tuple1;
import scala.Tuple10;
import scala.Tuple11;
import scala.Tuple12;
import scala.Tuple13;
import scala.Tuple14;
import scala.Tuple15;
import scala.Tuple16;
import scala.Tuple17;
import scala.Tuple18;
import scala.Tuple19;
import scala.Tuple2;
import scala.Tuple20;
import scala.Tuple21;
import scala.Tuple22;
import scala.Tuple3;
import scala.Tuple4;
import scala.Tuple5;
import scala.Tuple6;
import scala.Tuple7;
import scala.Tuple8;
import scala.Tuple9;
import scala.reflect.ClassTag;
import scala.reflect.ClassTag$;
import scala.reflect.api.TypeTags;

import com.datastax.spark.connector.AllColumns$;
import com.datastax.spark.connector.BatchSize;
import com.datastax.spark.connector.BatchSize$;
import com.datastax.spark.connector.BytesInBatch$;
import com.datastax.spark.connector.ColumnName;
import com.datastax.spark.connector.ColumnName$;
import com.datastax.spark.connector.ColumnRef;
import com.datastax.spark.connector.ColumnSelector;
import com.datastax.spark.connector.RowsInBatch$;
import com.datastax.spark.connector.SomeColumns$;
import com.datastax.spark.connector.TTL;
import com.datastax.spark.connector.WriteTime;
import com.datastax.spark.connector.cql.CassandraConnector;
import com.datastax.spark.connector.mapper.ColumnMapper;
import com.datastax.spark.connector.mapper.JavaBeanColumnMapper;
import com.datastax.spark.connector.mapper.TupleColumnMapper;
import com.datastax.spark.connector.rdd.reader.ClassBasedRowReaderFactory;
import com.datastax.spark.connector.rdd.reader.RowReaderFactory;
import com.datastax.spark.connector.rdd.reader.ValueRowReaderFactory;
import com.datastax.spark.connector.types.TypeConverter;
import com.datastax.spark.connector.types.TypeConverter$;
import com.datastax.spark.connector.util.JavaApiHelper;
import com.datastax.spark.connector.util.JavaApiHelper$;
import com.datastax.spark.connector.writer.BatchGroupingKey;
import com.datastax.spark.connector.writer.RowWriterFactory;

import static com.datastax.spark.connector.util.JavaApiHelper.defaultRowWriterFactory;
import static com.datastax.spark.connector.util.JavaApiHelper.javaBeanColumnMapper;

/**
 * The main entry point to Spark Cassandra Connector Java API.
 * <p/>
 * There are several helpful static factory methods which build useful wrappers around Spark Context, and
 * RDD. There are also helper methods to build reader and writer factories which configure their
 * parameters.
 */
@SuppressWarnings("UnusedDeclaration")
public class CassandraJavaUtil {

    private CassandraJavaUtil() {
        assert false;
    }

    // -------------------------------------------------------------------------
    //              Java API wrappers factory methods 
    // -------------------------------------------------------------------------

    /**
     * A static factory method to create a {@link SparkContextJavaFunctions} based on an existing {@link
     * SparkContext} instance.
     */
    public static SparkContextJavaFunctions javaFunctions(SparkContext sparkContext) {
        return new SparkContextJavaFunctions(sparkContext);
    }

    /**
     * A static factory method to create a {@link SparkContextJavaFunctions} based on an existing {@link
     * JavaSparkContext} instance.
     */
    public static SparkContextJavaFunctions javaFunctions(JavaSparkContext sparkContext) {
        return new SparkContextJavaFunctions(JavaSparkContext.toSparkContext(sparkContext));
    }

    /**
     * A static factory method to create a {@link RDDJavaFunctions} based on an existing {@link RDD}
     * instance.
     */
    public static <T> RDDJavaFunctions<T> javaFunctions(RDD<T> rdd) {
        return new RDDJavaFunctions<>(rdd);
    }

    /**
     * A static factory method to create a {@link RDDJavaFunctions} based on an existing {@link JavaRDD}
     * instance.
     */
    public static <T> RDDJavaFunctions<T> javaFunctions(JavaRDD<T> rdd) {
        return new RDDJavaFunctions<>(rdd.rdd());
    }

    /**
     * A static factory method to create a {@link PairRDDJavaFunctions} based on an existing {@link
     * JavaPairRDD} instance.
     */
    public static <K, V> PairRDDJavaFunctions<K, V> javaFunctions(JavaPairRDD<K, V> rdd) {
        return new PairRDDJavaFunctions<>(rdd.rdd());
    }

    // -------------------------------------------------------------------------
    //              Type tag resolvers 
    // -------------------------------------------------------------------------

    public static <T> ClassTag<T> safeClassTag(Class<T> cls) {
        return JavaApiHelper$.MODULE$.getClassTag(cls);
    }

    public static <T> ClassTag<T> classTag(Class<?> cls) {
        return JavaApiHelper$.MODULE$.getClassTag2(cls);
    }

    @SuppressWarnings("unchecked")
    public static <T> ClassTag<T> anyClassTag() {
        return (ClassTag<T>) ClassTag$.MODULE$.AnyRef();
    }

    /**
     * Creates a type tag representing a given class type without any type parameters.
     */
    public static <T> TypeTags.TypeTag<T> safeTypeTag(Class<T> main) {
        return JavaApiHelper.getTypeTag(main);
    }

    /**
     * Creates a type tag representing a given class type without any type parameters.
     */
    @SuppressWarnings("unchecked")
    public static <T> TypeTags.TypeTag<T> typeTag(Class<?> main) {
        return JavaApiHelper.getTypeTag((Class<T>) main);
    }

    /**
     * Creates a type tag representing a given class type with given type parameters.
     * <p/>
     * This is the most generic method to create type tags. One can use it to create type tags of
     * arbitrary class types with any number of type parameters and any depth of type parameter nesting.
     * <p/>
     * For example, the following code: {@code typeTag(Map.class, typeTag(String.class),
     * typeTag(List.class, typeTag(String.class))} returns the type tag of {@code Map<String,
     * List<String>>}
     */
    public static <T> TypeTags.TypeTag<T> typeTag(
            Class<?> main,
            TypeTags.TypeTag<?> typeParam1,
            TypeTags.TypeTag<?>... typeParams
    ) {
        return JavaApiHelper.getTypeTag(main, JAPI.seq(ArrayUtils.add(typeParams, 0, typeParam1)));
    }

    /**
     * Creates a type tag representing a given class type with given type parameters.
     * <p/>
     * With this factory method you can create type tags of class types with any number of type
     * parameters. However, the type parameters are class types without their own type parameters.
     * <p/>
     * For example, the following code: {@code typeTag(List.class, String.class)} returns a type tag of
     * {@code List<String>}, and the following code: {@code typeTag(Map.class, String.class,
     * Integer.class)} returns a type tag of {@code Map<String, Integer>}.
     * <p/>
     * This is a short-hand method for calling {@link #typeTag(Class, TypeTags.TypeTag,
     * TypeTags.TypeTag[])} and providing type parameters with {@link #safeTypeTag(Class)}.
     */
    public static <T> TypeTags.TypeTag<T> typeTag(Class<?> main, Class<?> typeParam1, Class<?>... typeParams) {
        TypeTags.TypeTag<?>[] typeParamsTags = new TypeTags.TypeTag[typeParams.length + 1];
        typeParamsTags[0] = typeTag(typeParam1);
        for (int i = 0; i < typeParams.length; i++) {
            typeParamsTags[i + 1] = typeTag(typeParams[i]);
        }
        return JavaApiHelper.getTypeTag(main, JAPI.seq(typeParamsTags));
    }

    // -------------------------------------------------------------------------
    //              Type converter resolvers
    // -------------------------------------------------------------------------

    /**
     * Retrieves a type converter for the given class type.
     * <p/>
     * This is a short-hand method for calling {@link #typeConverter(TypeTags.TypeTag)} with an argument
     * obtained by {@link #safeTypeTag(Class)}.
     */
    public static <T> TypeConverter<T> safeTypeConverter(Class<T> main) {
        return TypeConverter$.MODULE$.forType(safeTypeTag(main));
    }

    /**
     * Retrieves a type converter for a type represented by a given type tag.
     */
    @SuppressWarnings("unchecked")
    public static <T> TypeConverter<T> typeConverter(TypeTags.TypeTag<?> typeTag) {
        return (TypeConverter<T>) TypeConverter$.MODULE$.forType(typeTag);
    }

    /**
     * Retrieves a type converter for the given class type.
     * <p/>
     * This is a short-hand method for calling {@link #typeConverter(TypeTags.TypeTag)} with an argument
     * obtained by {@link #safeTypeTag(Class)}.
     */
    @SuppressWarnings("unchecked")
    public static <T> TypeConverter<T> typeConverter(Class<?> main) {
        return TypeConverter$.MODULE$.forType(CassandraJavaUtil.<T>typeTag(main));
    }

    /**
     * Retrieves a type converter for the given class type with the given type parameters.
     * <p/>
     * This is a short-hand method for calling {@link #typeConverter(TypeTags.TypeTag)} with an argument
     * obtained by {@link #typeTag(Class, Class, Class[])}.
     */
    @SuppressWarnings("unchecked")
    public static <T> TypeConverter<T> typeConverter(Class<?> main, Class<?> typeParam1, Class<?>... typeParams) {
        return TypeConverter$.MODULE$.forType(CassandraJavaUtil.<T>typeTag(main, typeParam1, typeParams));
    }

    /**
     * Retrieves a type converter for the given class type with the given type parameters.
     * <p/>
     * This is a short-hand method for calling {@link #typeConverter(TypeTags.TypeTag)} with an argument
     * obtained by {@link #typeTag(Class, TypeTags.TypeTag, TypeTags.TypeTag[])}.
     */
    @SuppressWarnings("unchecked")
    public static <T> TypeConverter<T> typeConverter(
            Class<?> main,
            TypeTags.TypeTag<?> typeParam1,
            TypeTags.TypeTag<?>... typeParams
    ) {
        return TypeConverter$.MODULE$.forType(CassandraJavaUtil.<T>typeTag(main, typeParam1, typeParams));
    }

    // -------------------------------------------------------------------------
    //              Single column mappers 
    // -------------------------------------------------------------------------

    /**
     * Constructs a row reader factory which maps a single column from a row to the instance of a given
     * class.
     * <p/>
     * It is a short-hand method for calling {@link #mapColumnTo(TypeConverter)} with the type converter
     * resolved by {@link #typeConverter(Class)} method.
     */
    public static <T> RowReaderFactory<T> mapColumnTo(Class<T> targetClass) {
        return new ValueRowReaderFactory<>(CassandraJavaUtil.<T>typeConverter(targetClass));
    }

    /**
     * Constructs a row reader factory which maps a single column from a row to the list of objects of a
     * specified type.
     * <p/>
     * The method should be used when we have to deal with a column of some collection type (either a set
     * or a list).
     * <p/>
     * For example the following code: {@code javaFunctions(sc).cassandraTable("ks", "tab",
     * mapColumnToListOf(String.class))} returns an RDD of {@code List<String>}.
     * <p/>
     * It is a short-hand method for calling {@link #mapColumnTo(Class, Class, Class[])} with the main
     * type being {@link java.util.List} and the type parameter being the given target class.
     */
    public static <T> RowReaderFactory<List<T>> mapColumnToListOf(Class<T> targetClass) {
        return new ValueRowReaderFactory<>(CassandraJavaUtil.<List<T>>typeConverter(List.class, targetClass));
    }

    /**
     * Constructs a row reader factory which maps a single column from a row to the set of objects of a
     * specified type.
     * <p/>
     * The method should be used when we have to deal with a column of some collection type (either a set
     * or a list).
     * <p/>
     * For example the following code: {@code javaFunctions(sc).cassandraTable("ks", "tab",
     * mapColumnToSetOf(String.class))} returns an RDD of {@code Set<String>}.
     * <p/>
     * It is a short-hand method for calling {@link #mapColumnTo(Class, Class, Class[])} with the main
     * type being {@link java.util.Set} and the type parameter being the given target class.
     */
    public static <T> RowReaderFactory<Set<T>> mapColumnToSetOf(Class<T> targetClass) {
        return new ValueRowReaderFactory<>(CassandraJavaUtil.<Set<T>>typeConverter(Set.class, targetClass));
    }

    /**
     * Constructs a row reader factory which maps a single column from a row to the map of pairs of
     * specified key and value types.
     * <p/>
     * The method should be used when we have to deal with a column of a map type.
     * <p/>
     * For example the following code: {@code javaFunctions(sc).cassandraTable("ks", "tab",
     * mapColumnToMapOf(String.class, Integer.class))} returns an RDD of {@code Map<String, Integer>}.
     * <p/>
     * It is a short-hand method for calling {@link #mapColumnTo(Class, Class, Class[])} with the main
     * type being {@link java.util.Map} and the type parameters being the given target key and target
     * value classes.
     */
    public static <K, V> RowReaderFactory<Map<K, V>> mapColumnToMapOf(
            Class<K> targetKeyClass,
            Class<V> targetValueClass
    ) {
        return new ValueRowReaderFactory<>(
                CassandraJavaUtil.<Map<K, V>>typeConverter(Map.class, targetKeyClass, targetValueClass));
    }

    /**
     * Constructs a row reader factory which maps a single column from a row to the objects of a
     * specified type with given type parameters.
     * <p/>
     * It is a short-hand method for calling {@link #mapColumnTo(TypeConverter)} with a type converter
     * resolved by calling {@link #typeConverter(Class, Class, Class[])}.
     */
    @SuppressWarnings("unchecked")
    public static <T> RowReaderFactory<T> mapColumnTo(Class targetClass, Class typeParam1, Class... typeParams) {
        return new ValueRowReaderFactory<>(CassandraJavaUtil.<T>typeConverter(targetClass, typeParam1, typeParams));
    }

    /**
     * Constructs a row reader factory which maps a single column from a row using a specified type
     * converter.
     * <p/>
     * Unlike {@code mapRowTo(...)} methods, this method converts the first available column from the
     * result set. Therefore, it is strongly recommended to explicitly specify the projection on the RDD
     * in order to decrease the amount of data to be fetched and to make it explicit which column is to
     * be mapped.
     */
    public static <T> RowReaderFactory<T> mapColumnTo(TypeConverter<T> typeConverter) {
        return new ValueRowReaderFactory<>(typeConverter);
    }

    // -------------------------------------------------------------------------
    //              Entire row mappers 
    // -------------------------------------------------------------------------

    /**
     * Constructs a row reader factory which maps an entire row to an object of a specified type.
     * <p/>
     * The given target class is considered to follow the Java bean style convention. It should have a
     * public, no-args constructor, as well as a set of getters and setters. The names of the attributes
     * must follow the names of columns in the table (however, different conventions are allowed - see
     * the guide for more info). The default mapping of attributes to column names can be overridden by
     * providing a custom map of attribute-column mappings for the pairs which do not follow the general
     * convention.
     * <p/>
     * Another version of this method {@link #mapRowTo(Class, Pair[])} can be considered much more handy
     * for inline invocations.
     * <p/>
     * The method uses {@link JavaBeanColumnMapper} as the column mapper. If another column mapper has to
     * be used, see {@link #mapRowTo(Class, ColumnMapper)} method.
     */
    public static <T> RowReaderFactory<T> mapRowTo(Class<T> targetClass, Map<String, String> columnMapping) {
        TypeTags.TypeTag<T> tt = typeTag(targetClass);
        ColumnMapper<T> mapper = javaBeanColumnMapper(safeClassTag(targetClass), columnMapping);
        return new ClassBasedRowReaderFactory<>(tt, mapper);
    }

    /**
     * Constructs a row reader factory which maps an entire row to an object of a specified type.
     * <p/>
     * The given target class is considered to follow the Java bean style convention. It should have a
     * public, no-args constructor, as well as a set of getters and setters. The names of the attributes
     * must follow the names of columns in the table (however, different conventions are allowed - see
     * the guide for more info). The default mapping of attributes to column names can be changed by
     * providing a custom map of attribute-column mappings for the pairs which do not follow the general
     * convention.
     * <p/>
     * The method uses {@link JavaBeanColumnMapper} as the column mapper. If another column mapper has to
     * be used, see {@link #mapRowTo(Class, ColumnMapper)} method.
     */
    public static <T> RowReaderFactory<T> mapRowTo(Class<T> targetClass, Pair... columnMappings) {
        TypeTags.TypeTag<T> tt = typeTag(targetClass);
        ColumnMapper<T> mapper = javaBeanColumnMapper(safeClassTag(targetClass), convertToMap(columnMappings));
        return new ClassBasedRowReaderFactory<>(tt, mapper);
    }

    /**
     * Constructs a row reader factory which maps an entire row using a specified column mapper. Follow
     * the guide to find out more about column mappers.
     */
    public static <T> RowReaderFactory<T> mapRowTo(Class<T> targetClass, ColumnMapper<T> columnMapper) {
        TypeTags.TypeTag<T> tt = typeTag(targetClass);
        return new ClassBasedRowReaderFactory<>(tt, columnMapper);
    }

    // -------------------------------------------------------------------------
    //              Row to tuples mapper
    // -------------------------------------------------------------------------

    /**
     * Creates a RowReaderFactory instance for reading tuples with given parameter types.
     */
    public static <A> RowReaderFactory<Tuple1<A>> mapRowToTuple(
            Class<A> a
    ) {
        final TypeTags.TypeTag<Tuple1<A>> tupleTT =
                typeTag(Tuple1.class,
                        typeTag(a)
                );
        return new ClassBasedRowReaderFactory<>(tupleTT, tuple1ColumnMapper(a));
    }

    /**
     * Creates a RowReaderFactory instance for reading tuples with given parameter types.
     */
    public static <A, B> RowReaderFactory<Tuple2<A, B>> mapRowToTuple(
            Class<A> a,
            Class<B> b
    ) {
        final TypeTags.TypeTag<Tuple2<A, B>> tupleTT =
                typeTag(Tuple2.class,
                        typeTag(a),
                        typeTag(b)
                );
        return new ClassBasedRowReaderFactory<>(tupleTT, tuple2ColumnMapper(a, b));
    }

    /**
     * Creates a RowReaderFactory instance for reading tuples with given parameter types.
     */
    public static <A, B, C> RowReaderFactory<Tuple3<A, B, C>> mapRowToTuple(
            Class<A> a,
            Class<B> b,
            Class<C> c
    ) {
        final TypeTags.TypeTag<Tuple3<A, B, C>> tupleTT =
                typeTag(Tuple3.class,
                        typeTag(a),
                        typeTag(b),
                        typeTag(c)
                );
        return new ClassBasedRowReaderFactory<>(tupleTT, tuple3ColumnMapper(a, b, c));
    }

    /**
     * Creates a RowReaderFactory instance for reading tuples with given parameter types.
     */
    public static <A, B, C, D> RowReaderFactory<Tuple4<A, B, C, D>> mapRowToTuple(
            Class<A> a,
            Class<B> b,
            Class<C> c,
            Class<D> d
    ) {
        final TypeTags.TypeTag<Tuple4<A, B, C, D>> tupleTT =
                typeTag(Tuple4.class,
                        typeTag(a),
                        typeTag(b),
                        typeTag(c),
                        typeTag(d)
                );
        return new ClassBasedRowReaderFactory<>(tupleTT, tuple4ColumnMapper(a, b, c, d));
    }

    /**
     * Creates a RowReaderFactory instance for reading tuples with given parameter types.
     */
    public static <A, B, C, D, E> RowReaderFactory<Tuple5<A, B, C, D, E>> mapRowToTuple(
            Class<A> a,
            Class<B> b,
            Class<C> c,
            Class<D> d,
            Class<E> e
    ) {
        final TypeTags.TypeTag<Tuple5<A, B, C, D, E>> tupleTT =
                typeTag(Tuple5.class,
                        typeTag(a),
                        typeTag(b),
                        typeTag(c),
                        typeTag(d),
                        typeTag(e)
                );
        return new ClassBasedRowReaderFactory<>(tupleTT, tuple5ColumnMapper(a, b, c, d, e));
    }

    /**
     * Creates a RowReaderFactory instance for reading tuples with given parameter types.
     */
    public static <A, B, C, D, E, F> RowReaderFactory<Tuple6<A, B, C, D, E, F>> mapRowToTuple(
            Class<A> a,
            Class<B> b,
            Class<C> c,
            Class<D> d,
            Class<E> e,
            Class<F> f
    ) {
        final TypeTags.TypeTag<Tuple6<A, B, C, D, E, F>> tupleTT =
                typeTag(Tuple6.class,
                        typeTag(a),
                        typeTag(b),
                        typeTag(c),
                        typeTag(d),
                        typeTag(e),
                        typeTag(f)
                );
        return new ClassBasedRowReaderFactory<>(tupleTT, tuple6ColumnMapper(a, b, c, d, e, f));
    }

    /**
     * Creates a RowReaderFactory instance for reading tuples with given parameter types.
     */
    public static <A, B, C, D, E, F, G> RowReaderFactory<Tuple7<A, B, C, D, E, F, G>> mapRowToTuple(
            Class<A> a,
            Class<B> b,
            Class<C> c,
            Class<D> d,
            Class<E> e,
            Class<F> f,
            Class<G> g
    ) {
        final TypeTags.TypeTag<Tuple7<A, B, C, D, E, F, G>> tupleTT =
                typeTag(Tuple7.class,
                        typeTag(a),
                        typeTag(b),
                        typeTag(c),
                        typeTag(d),
                        typeTag(e),
                        typeTag(f),
                        typeTag(g)
                );
        return new ClassBasedRowReaderFactory<>(tupleTT, tuple7ColumnMapper(a, b, c, d, e, f, g));
    }

    /**
     * Creates a RowReaderFactory instance for reading tuples with given parameter types.
     */
    public static <A, B, C, D, E, F, G, H> RowReaderFactory<Tuple8<A, B, C, D, E, F, G, H>> mapRowToTuple(
            Class<A> a,
            Class<B> b,
            Class<C> c,
            Class<D> d,
            Class<E> e,
            Class<F> f,
            Class<G> g,
            Class<H> h
    ) {
        final TypeTags.TypeTag<Tuple8<A, B, C, D, E, F, G, H>> tupleTT =
                typeTag(Tuple8.class,
                        typeTag(a),
                        typeTag(b),
                        typeTag(c),
                        typeTag(d),
                        typeTag(e),
                        typeTag(f),
                        typeTag(g),
                        typeTag(h)
                );
        return new ClassBasedRowReaderFactory<>(tupleTT, tuple8ColumnMapper(a, b, c, d, e, f, g, h));
    }

    /**
     * Creates a RowReaderFactory instance for reading tuples with given parameter types.
     */
    public static <A, B, C, D, E, F, G, H, I> RowReaderFactory<Tuple9<A, B, C, D, E, F, G, H, I>> mapRowToTuple(
            Class<A> a,
            Class<B> b,
            Class<C> c,
            Class<D> d,
            Class<E> e,
            Class<F> f,
            Class<G> g,
            Class<H> h,
            Class<I> i
    ) {
        final TypeTags.TypeTag<Tuple9<A, B, C, D, E, F, G, H, I>> tupleTT =
                typeTag(Tuple9.class,
                        typeTag(a),
                        typeTag(b),
                        typeTag(c),
                        typeTag(d),
                        typeTag(e),
                        typeTag(f),
                        typeTag(g),
                        typeTag(h),
                        typeTag(i)
                );
        return new ClassBasedRowReaderFactory<>(tupleTT, tuple9ColumnMapper(a, b, c, d, e, f, g, h, i));
    }

    /**
     * Creates a RowReaderFactory instance for reading tuples with given parameter types.
     */
    public static <A, B, C, D, E, F, G, H, I, J> RowReaderFactory<Tuple10<A, B, C, D, E, F, G, H, I, J>> mapRowToTuple(
            Class<A> a,
            Class<B> b,
            Class<C> c,
            Class<D> d,
            Class<E> e,
            Class<F> f,
            Class<G> g,
            Class<H> h,
            Class<I> i,
            Class<J> j
    ) {
        final TypeTags.TypeTag<Tuple10<A, B, C, D, E, F, G, H, I, J>> tupleTT =
                typeTag(Tuple10.class,
                        typeTag(a),
                        typeTag(b),
                        typeTag(c),
                        typeTag(d),
                        typeTag(e),
                        typeTag(f),
                        typeTag(g),
                        typeTag(h),
                        typeTag(i),
                        typeTag(j)
                );
        return new ClassBasedRowReaderFactory<>(tupleTT, tuple10ColumnMapper(a, b, c, d, e, f, g, h, i, j));
    }

    /**
     * Creates a RowReaderFactory instance for reading tuples with given parameter types.
     */
    public static <A, B, C, D, E, F, G, H, I, J, K> RowReaderFactory<Tuple11<A, B, C, D, E, F, G, H, I, J, K>> mapRowToTuple(
            Class<A> a,
            Class<B> b,
            Class<C> c,
            Class<D> d,
            Class<E> e,
            Class<F> f,
            Class<G> g,
            Class<H> h,
            Class<I> i,
            Class<J> j,
            Class<K> k
    ) {
        final TypeTags.TypeTag<Tuple11<A, B, C, D, E, F, G, H, I, J, K>> tupleTT =
                typeTag(Tuple11.class,
                        typeTag(a),
                        typeTag(b),
                        typeTag(c),
                        typeTag(d),
                        typeTag(e),
                        typeTag(f),
                        typeTag(g),
                        typeTag(h),
                        typeTag(i),
                        typeTag(j),
                        typeTag(k)
                );
        return new ClassBasedRowReaderFactory<>(tupleTT, tuple11ColumnMapper(a, b, c, d, e, f, g, h, i, j, k));
    }

    /**
     * Creates a RowReaderFactory instance for reading tuples with given parameter types.
     */
    public static <A, B, C, D, E, F, G, H, I, J, K, L> RowReaderFactory<Tuple12<A, B, C, D, E, F, G, H, I, J, K, L>> mapRowToTuple(
            Class<A> a,
            Class<B> b,
            Class<C> c,
            Class<D> d,
            Class<E> e,
            Class<F> f,
            Class<G> g,
            Class<H> h,
            Class<I> i,
            Class<J> j,
            Class<K> k,
            Class<L> l
    ) {
        final TypeTags.TypeTag<Tuple12<A, B, C, D, E, F, G, H, I, J, K, L>> tupleTT =
                typeTag(Tuple12.class,
                        typeTag(a),
                        typeTag(b),
                        typeTag(c),
                        typeTag(d),
                        typeTag(e),
                        typeTag(f),
                        typeTag(g),
                        typeTag(h),
                        typeTag(i),
                        typeTag(j),
                        typeTag(k),
                        typeTag(l)
                );
        return new ClassBasedRowReaderFactory<>(tupleTT, tuple12ColumnMapper(a, b, c, d, e, f, g, h, i, j, k, l));
    }

    /**
     * Creates a RowReaderFactory instance for reading tuples with given parameter types.
     */
    public static <A, B, C, D, E, F, G, H, I, J, K, L, M> RowReaderFactory<Tuple13<A, B, C, D, E, F, G, H, I, J, K, L, M>> mapRowToTuple(
            Class<A> a,
            Class<B> b,
            Class<C> c,
            Class<D> d,
            Class<E> e,
            Class<F> f,
            Class<G> g,
            Class<H> h,
            Class<I> i,
            Class<J> j,
            Class<K> k,
            Class<L> l,
            Class<M> m
    ) {
        final TypeTags.TypeTag<Tuple13<A, B, C, D, E, F, G, H, I, J, K, L, M>> tupleTT =
                typeTag(Tuple13.class,
                        typeTag(a),
                        typeTag(b),
                        typeTag(c),
                        typeTag(d),
                        typeTag(e),
                        typeTag(f),
                        typeTag(g),
                        typeTag(h),
                        typeTag(i),
                        typeTag(j),
                        typeTag(k),
                        typeTag(l),
                        typeTag(m)
                );
        return new ClassBasedRowReaderFactory<>(tupleTT, tuple13ColumnMapper(a, b, c, d, e, f, g, h, i, j, k, l, m));
    }

    /**
     * Creates a RowReaderFactory instance for reading tuples with given parameter types.
     */
    public static <A, B, C, D, E, F, G, H, I, J, K, L, M, N> RowReaderFactory<Tuple14<A, B, C, D, E, F, G, H, I, J, K, L, M, N>> mapRowToTuple(
            Class<A> a,
            Class<B> b,
            Class<C> c,
            Class<D> d,
            Class<E> e,
            Class<F> f,
            Class<G> g,
            Class<H> h,
            Class<I> i,
            Class<J> j,
            Class<K> k,
            Class<L> l,
            Class<M> m,
            Class<N> n
    ) {
        final TypeTags.TypeTag<Tuple14<A, B, C, D, E, F, G, H, I, J, K, L, M, N>> tupleTT =
                typeTag(Tuple14.class,
                        typeTag(a),
                        typeTag(b),
                        typeTag(c),
                        typeTag(d),
                        typeTag(e),
                        typeTag(f),
                        typeTag(g),
                        typeTag(h),
                        typeTag(i),
                        typeTag(j),
                        typeTag(k),
                        typeTag(l),
                        typeTag(m),
                        typeTag(n)
                );
        return new ClassBasedRowReaderFactory<>(tupleTT, tuple14ColumnMapper(a, b, c, d, e, f, g, h, i, j, k, l, m, n));
    }

    /**
     * Creates a RowReaderFactory instance for reading tuples with given parameter types.
     */
    public static <A, B, C, D, E, F, G, H, I, J, K, L, M, N, O> RowReaderFactory<Tuple15<A, B, C, D, E, F, G, H, I, J, K, L, M, N, O>> mapRowToTuple(
            Class<A> a,
            Class<B> b,
            Class<C> c,
            Class<D> d,
            Class<E> e,
            Class<F> f,
            Class<G> g,
            Class<H> h,
            Class<I> i,
            Class<J> j,
            Class<K> k,
            Class<L> l,
            Class<M> m,
            Class<N> n,
            Class<O> o
    ) {
        final TypeTags.TypeTag<Tuple15<A, B, C, D, E, F, G, H, I, J, K, L, M, N, O>> tupleTT =
                typeTag(Tuple15.class,
                        typeTag(a),
                        typeTag(b),
                        typeTag(c),
                        typeTag(d),
                        typeTag(e),
                        typeTag(f),
                        typeTag(g),
                        typeTag(h),
                        typeTag(i),
                        typeTag(j),
                        typeTag(k),
                        typeTag(l),
                        typeTag(m),
                        typeTag(n),
                        typeTag(o)
                );
        return new ClassBasedRowReaderFactory<>(tupleTT, tuple15ColumnMapper(a, b, c, d, e, f, g, h, i, j, k, l, m, n, o));
    }

    /**
     * Creates a RowReaderFactory instance for reading tuples with given parameter types.
     */
    public static <A, B, C, D, E, F, G, H, I, J, K, L, M, N, O, P> RowReaderFactory<Tuple16<A, B, C, D, E, F, G, H, I, J, K, L, M, N, O, P>> mapRowToTuple(
            Class<A> a,
            Class<B> b,
            Class<C> c,
            Class<D> d,
            Class<E> e,
            Class<F> f,
            Class<G> g,
            Class<H> h,
            Class<I> i,
            Class<J> j,
            Class<K> k,
            Class<L> l,
            Class<M> m,
            Class<N> n,
            Class<O> o,
            Class<P> p
    ) {
        final TypeTags.TypeTag<Tuple16<A, B, C, D, E, F, G, H, I, J, K, L, M, N, O, P>> tupleTT =
                typeTag(Tuple16.class,
                        typeTag(a),
                        typeTag(b),
                        typeTag(c),
                        typeTag(d),
                        typeTag(e),
                        typeTag(f),
                        typeTag(g),
                        typeTag(h),
                        typeTag(i),
                        typeTag(j),
                        typeTag(k),
                        typeTag(l),
                        typeTag(m),
                        typeTag(n),
                        typeTag(o),
                        typeTag(p)
                );
        return new ClassBasedRowReaderFactory<>(tupleTT, tuple16ColumnMapper(a, b, c, d, e, f, g, h, i, j, k, l, m, n, o, p));
    }

    /**
     * Creates a RowReaderFactory instance for reading tuples with given parameter types.
     */
    public static <A, B, C, D, E, F, G, H, I, J, K, L, M, N, O, P, Q> RowReaderFactory<Tuple17<A, B, C, D, E, F, G, H, I, J, K, L, M, N, O, P, Q>> mapRowToTuple(
            Class<A> a,
            Class<B> b,
            Class<C> c,
            Class<D> d,
            Class<E> e,
            Class<F> f,
            Class<G> g,
            Class<H> h,
            Class<I> i,
            Class<J> j,
            Class<K> k,
            Class<L> l,
            Class<M> m,
            Class<N> n,
            Class<O> o,
            Class<P> p,
            Class<Q> q
    ) {
        final TypeTags.TypeTag<Tuple17<A, B, C, D, E, F, G, H, I, J, K, L, M, N, O, P, Q>> tupleTT =
                typeTag(Tuple17.class,
                        typeTag(a),
                        typeTag(b),
                        typeTag(c),
                        typeTag(d),
                        typeTag(e),
                        typeTag(f),
                        typeTag(g),
                        typeTag(h),
                        typeTag(i),
                        typeTag(j),
                        typeTag(k),
                        typeTag(l),
                        typeTag(m),
                        typeTag(n),
                        typeTag(o),
                        typeTag(p),
                        typeTag(q)
                );
        return new ClassBasedRowReaderFactory<>(tupleTT, tuple17ColumnMapper(a, b, c, d, e, f, g, h, i, j, k, l, m, n, o, p, q));
    }

    /**
     * Creates a RowReaderFactory instance for reading tuples with given parameter types.
     */
    public static <A, B, C, D, E, F, G, H, I, J, K, L, M, N, O, P, Q, R> RowReaderFactory<Tuple18<A, B, C, D, E, F, G, H, I, J, K, L, M, N, O, P, Q, R>> mapRowToTuple(
            Class<A> a,
            Class<B> b,
            Class<C> c,
            Class<D> d,
            Class<E> e,
            Class<F> f,
            Class<G> g,
            Class<H> h,
            Class<I> i,
            Class<J> j,
            Class<K> k,
            Class<L> l,
            Class<M> m,
            Class<N> n,
            Class<O> o,
            Class<P> p,
            Class<Q> q,
            Class<R> r
    ) {
        final TypeTags.TypeTag<Tuple18<A, B, C, D, E, F, G, H, I, J, K, L, M, N, O, P, Q, R>> tupleTT =
                typeTag(Tuple18.class,
                        typeTag(a),
                        typeTag(b),
                        typeTag(c),
                        typeTag(d),
                        typeTag(e),
                        typeTag(f),
                        typeTag(g),
                        typeTag(h),
                        typeTag(i),
                        typeTag(j),
                        typeTag(k),
                        typeTag(l),
                        typeTag(m),
                        typeTag(n),
                        typeTag(o),
                        typeTag(p),
                        typeTag(q),
                        typeTag(r)
                );
        return new ClassBasedRowReaderFactory<>(tupleTT, tuple18ColumnMapper(a, b, c, d, e, f, g, h, i, j, k, l, m, n, o, p, q, r));
    }

    /**
     * Creates a RowReaderFactory instance for reading tuples with given parameter types.
     */
    public static <A, B, C, D, E, F, G, H, I, J, K, L, M, N, O, P, Q, R, S> RowReaderFactory<Tuple19<A, B, C, D, E, F, G, H, I, J, K, L, M, N, O, P, Q, R, S>> mapRowToTuple(
            Class<A> a,
            Class<B> b,
            Class<C> c,
            Class<D> d,
            Class<E> e,
            Class<F> f,
            Class<G> g,
            Class<H> h,
            Class<I> i,
            Class<J> j,
            Class<K> k,
            Class<L> l,
            Class<M> m,
            Class<N> n,
            Class<O> o,
            Class<P> p,
            Class<Q> q,
            Class<R> r,
            Class<S> s
    ) {
        final TypeTags.TypeTag<Tuple19<A, B, C, D, E, F, G, H, I, J, K, L, M, N, O, P, Q, R, S>> tupleTT =
                typeTag(Tuple19.class,
                        typeTag(a),
                        typeTag(b),
                        typeTag(c),
                        typeTag(d),
                        typeTag(e),
                        typeTag(f),
                        typeTag(g),
                        typeTag(h),
                        typeTag(i),
                        typeTag(j),
                        typeTag(k),
                        typeTag(l),
                        typeTag(m),
                        typeTag(n),
                        typeTag(o),
                        typeTag(p),
                        typeTag(q),
                        typeTag(r),
                        typeTag(s)
                );
        return new ClassBasedRowReaderFactory<>(tupleTT, tuple19ColumnMapper(a, b, c, d, e, f, g, h, i, j, k, l, m, n, o, p, q, r, s));
    }

    /**
     * Creates a RowReaderFactory instance for reading tuples with given parameter types.
     */
    public static <A, B, C, D, E, F, G, H, I, J, K, L, M, N, O, P, Q, R, S, T> RowReaderFactory<Tuple20<A, B, C, D, E, F, G, H, I, J, K, L, M, N, O, P, Q, R, S, T>> mapRowToTuple(
            Class<A> a,
            Class<B> b,
            Class<C> c,
            Class<D> d,
            Class<E> e,
            Class<F> f,
            Class<G> g,
            Class<H> h,
            Class<I> i,
            Class<J> j,
            Class<K> k,
            Class<L> l,
            Class<M> m,
            Class<N> n,
            Class<O> o,
            Class<P> p,
            Class<Q> q,
            Class<R> r,
            Class<S> s,
            Class<T> t
    ) {
        final TypeTags.TypeTag<Tuple20<A, B, C, D, E, F, G, H, I, J, K, L, M, N, O, P, Q, R, S, T>> tupleTT =
                typeTag(Tuple20.class,
                        typeTag(a),
                        typeTag(b),
                        typeTag(c),
                        typeTag(d),
                        typeTag(e),
                        typeTag(f),
                        typeTag(g),
                        typeTag(h),
                        typeTag(i),
                        typeTag(j),
                        typeTag(k),
                        typeTag(l),
                        typeTag(m),
                        typeTag(n),
                        typeTag(o),
                        typeTag(p),
                        typeTag(q),
                        typeTag(r),
                        typeTag(s),
                        typeTag(t)
                );
        return new ClassBasedRowReaderFactory<>(tupleTT, tuple20ColumnMapper(a, b, c, d, e, f, g, h, i, j, k, l, m, n, o, p, q, r, s, t));
    }

    /**
     * Creates a RowReaderFactory instance for reading tuples with given parameter types.
     */
    public static <A, B, C, D, E, F, G, H, I, J, K, L, M, N, O, P, Q, R, S, T, U> RowReaderFactory<Tuple21<A, B, C, D, E, F, G, H, I, J, K, L, M, N, O, P, Q, R, S, T, U>> mapRowToTuple(
            Class<A> a,
            Class<B> b,
            Class<C> c,
            Class<D> d,
            Class<E> e,
            Class<F> f,
            Class<G> g,
            Class<H> h,
            Class<I> i,
            Class<J> j,
            Class<K> k,
            Class<L> l,
            Class<M> m,
            Class<N> n,
            Class<O> o,
            Class<P> p,
            Class<Q> q,
            Class<R> r,
            Class<S> s,
            Class<T> t,
            Class<U> u
    ) {
        final TypeTags.TypeTag<Tuple21<A, B, C, D, E, F, G, H, I, J, K, L, M, N, O, P, Q, R, S, T, U>> tupleTT =
                typeTag(Tuple21.class,
                        typeTag(a),
                        typeTag(b),
                        typeTag(c),
                        typeTag(d),
                        typeTag(e),
                        typeTag(f),
                        typeTag(g),
                        typeTag(h),
                        typeTag(i),
                        typeTag(j),
                        typeTag(k),
                        typeTag(l),
                        typeTag(m),
                        typeTag(n),
                        typeTag(o),
                        typeTag(p),
                        typeTag(q),
                        typeTag(r),
                        typeTag(s),
                        typeTag(t),
                        typeTag(u)
                );
        return new ClassBasedRowReaderFactory<>(tupleTT, tuple21ColumnMapper(a, b, c, d, e, f, g, h, i, j, k, l, m, n, o, p, q, r, s, t, u));
    }

    /**
     * Creates a RowReaderFactory instance for reading tuples with given parameter types.
     */
    public static <A, B, C, D, E, F, G, H, I, J, K, L, M, N, O, P, Q, R, S, T, U, V> RowReaderFactory<Tuple22<A, B, C, D, E, F, G, H, I, J, K, L, M, N, O, P, Q, R, S, T, U, V>> mapRowToTuple(
            Class<A> a,
            Class<B> b,
            Class<C> c,
            Class<D> d,
            Class<E> e,
            Class<F> f,
            Class<G> g,
            Class<H> h,
            Class<I> i,
            Class<J> j,
            Class<K> k,
            Class<L> l,
            Class<M> m,
            Class<N> n,
            Class<O> o,
            Class<P> p,
            Class<Q> q,
            Class<R> r,
            Class<S> s,
            Class<T> t,
            Class<U> u,
            Class<V> v
    ) {
        final TypeTags.TypeTag<Tuple22<A, B, C, D, E, F, G, H, I, J, K, L, M, N, O, P, Q, R, S, T, U, V>> tupleTT =
                typeTag(Tuple22.class,
                        typeTag(a),
                        typeTag(b),
                        typeTag(c),
                        typeTag(d),
                        typeTag(e),
                        typeTag(f),
                        typeTag(g),
                        typeTag(h),
                        typeTag(i),
                        typeTag(j),
                        typeTag(k),
                        typeTag(l),
                        typeTag(m),
                        typeTag(n),
                        typeTag(o),
                        typeTag(p),
                        typeTag(q),
                        typeTag(r),
                        typeTag(s),
                        typeTag(t),
                        typeTag(u),
                        typeTag(v)
                );
        return new ClassBasedRowReaderFactory<>(tupleTT, tuple22ColumnMapper(a, b, c, d, e, f, g, h, i, j, k, l, m, n, o, p, q, r, s, t, u, v));
    }

    // -------------------------------------------------------------------------
    //              Row writer factory creation methods 
    // -------------------------------------------------------------------------

    /**
     * Creates a row writer factory which can map objects supported by a given column mapper to columns
     * in a table.
     */
    @SuppressWarnings("unchecked")
    public static <T> RowWriterFactory<T> mapToRow(Class<?> targetClass, ColumnMapper<T> columnMapper) {
<<<<<<< HEAD
        return defaultRowWriterFactory(columnMapper, (ClassTag<T>) classTag(targetClass));
    }

    public static <T> RowWriterFactory<T> safeMapToRow(Class<T> targetClass, ColumnMapper<T> columnMapper) {
        return defaultRowWriterFactory(columnMapper, safeClassTag(targetClass));
=======
        TypeTags.TypeTag<T> tt = typeTag(targetClass);
        return defaultRowWriterFactory(tt, columnMapper);
    }

    /**
     * Creates a row writer factory which can map objects supported by a given column mapper to columns
     * in a table.
     */
    public static <T> RowWriterFactory<T> safeMapToRow(Class<T> targetClass, ColumnMapper<T> columnMapper) {
        TypeTags.TypeTag<T> tt = safeTypeTag(targetClass);
        return defaultRowWriterFactory(tt, columnMapper);
>>>>>>> 0d3d1d06
    }

    /**
     * Creates a row writer factory which maps objects of a given class type to columns in table.
     * <p/>
     * The given source class is considered to follow the Java bean style convention. It should have a
     * public, no-args constructor, as well as a set of getters and setters. The names of the attributes
     * must follow the names of columns in the table (however, different conventions are allowed - see
     * the guide for more info). The default mapping of attributes to column names can be changed by
     * providing a custom map of attribute-column mappings for the pairs which do not follow the general
     * convention.
     * <p/>
     * Another version of this method {@link #mapToRow(Class, Pair[])} can be considered much more handy
     * for inline invocations.
     * <p/>
     * The method uses {@link JavaBeanColumnMapper} as the column mapper. If another column mapper has to
     * be used, see {@link #mapToRow(Class, ColumnMapper)} method.
     */
    public static <T> RowWriterFactory<T> mapToRow(
            Class<T> sourceClass, Map<String, String> columnNameMappings
    ) {
        ColumnMapper<T> mapper = javaBeanColumnMapper(safeClassTag(sourceClass), columnNameMappings);
        return mapToRow(sourceClass, mapper);
    }

    /**
     * Creates a row writer factory which maps objects of a given class type to columns in table.
     * <p/>
     * The given source class is considered to follow the Java bean style convention. It should have a
     * public, no-args constructor, as well as a set of getters and setters. The names of the attributes
     * must follow the names of columns in the table (however, different conventions are allowed - see
     * the guide for more info). The default mapping of attributes to column names can be changed by
     * providing a custom map of attribute-column mappings for the pairs which do not follow the general
     * convention.
     * <p/>
     * The method uses {@link JavaBeanColumnMapper} as the column mapper. If another column mapper has to
     * be used, see {@link #mapToRow(Class, ColumnMapper)} method.
     */
    public static <T> RowWriterFactory<T> mapToRow(Class<T> sourceClass, Pair... columnNameMappings) {
        return mapToRow(sourceClass, convertToMap(columnNameMappings));
    }

    // -------------------------------------------------------------------------
    //              Tuples to row mapper
    // -------------------------------------------------------------------------

    /**
     * Creates a RowWriterFactory instance for writing tuples with given parameter types.
     */
    public static <A> RowWriterFactory<Tuple1<A>> mapTupleToRow(
            Class<A> a
    ) {
        return mapToRow(Tuple1.class, tuple1ColumnMapper(a));
    }

    /**
     * Creates a RowWriterFactory instance for writing tuples with given parameter types.
     */
    public static <A, B> RowWriterFactory<Tuple2<A, B>> mapTupleToRow(
            Class<A> a,
            Class<B> b
    ) {
        return mapToRow(Tuple2.class, tuple2ColumnMapper(a, b));
    }

    /**
     * Creates a RowWriterFactory instance for writing tuples with given parameter types.
     */
    public static <A, B, C> RowWriterFactory<Tuple3<A, B, C>> mapTupleToRow(
            Class<A> a,
            Class<B> b,
            Class<C> c
    ) {
        return mapToRow(Tuple3.class, tuple3ColumnMapper(a, b, c));
    }

    /**
     * Creates a RowWriterFactory instance for writing tuples with given parameter types.
     */
    public static <A, B, C, D> RowWriterFactory<Tuple4<A, B, C, D>> mapTupleToRow(
            Class<A> a,
            Class<B> b,
            Class<C> c,
            Class<D> d
    ) {
        return mapToRow(Tuple4.class, tuple4ColumnMapper(a, b, c, d));
    }

    /**
     * Creates a RowWriterFactory instance for writing tuples with given parameter types.
     */
    public static <A, B, C, D, E> RowWriterFactory<Tuple5<A, B, C, D, E>> mapTupleToRow(
            Class<A> a,
            Class<B> b,
            Class<C> c,
            Class<D> d,
            Class<E> e
    ) {
        return mapToRow(Tuple5.class, tuple5ColumnMapper(a, b, c, d, e));
    }

    /**
     * Creates a RowWriterFactory instance for writing tuples with given parameter types.
     */
    public static <A, B, C, D, E, F> RowWriterFactory<Tuple6<A, B, C, D, E, F>> mapTupleToRow(
            Class<A> a,
            Class<B> b,
            Class<C> c,
            Class<D> d,
            Class<E> e,
            Class<F> f
    ) {
        return mapToRow(Tuple6.class, tuple6ColumnMapper(a, b, c, d, e, f));
    }

    /**
     * Creates a RowWriterFactory instance for writing tuples with given parameter types.
     */
    public static <A, B, C, D, E, F, G> RowWriterFactory<Tuple7<A, B, C, D, E, F, G>> mapTupleToRow(
            Class<A> a,
            Class<B> b,
            Class<C> c,
            Class<D> d,
            Class<E> e,
            Class<F> f,
            Class<G> g
    ) {
        return mapToRow(Tuple7.class, tuple7ColumnMapper(a, b, c, d, e, f, g));
    }

    /**
     * Creates a RowWriterFactory instance for writing tuples with given parameter types.
     */
    public static <A, B, C, D, E, F, G, H> RowWriterFactory<Tuple8<A, B, C, D, E, F, G, H>> mapTupleToRow(
            Class<A> a,
            Class<B> b,
            Class<C> c,
            Class<D> d,
            Class<E> e,
            Class<F> f,
            Class<G> g,
            Class<H> h
    ) {
        return mapToRow(Tuple8.class, tuple8ColumnMapper(a, b, c, d, e, f, g, h));
    }

    /**
     * Creates a RowWriterFactory instance for writing tuples with given parameter types.
     */
    public static <A, B, C, D, E, F, G, H, I> RowWriterFactory<Tuple9<A, B, C, D, E, F, G, H, I>> mapTupleToRow(
            Class<A> a,
            Class<B> b,
            Class<C> c,
            Class<D> d,
            Class<E> e,
            Class<F> f,
            Class<G> g,
            Class<H> h,
            Class<I> i
    ) {
        return mapToRow(Tuple9.class, tuple9ColumnMapper(a, b, c, d, e, f, g, h, i));
    }

    /**
     * Creates a RowWriterFactory instance for writing tuples with given parameter types.
     */
    public static <A, B, C, D, E, F, G, H, I, J> RowWriterFactory<Tuple10<A, B, C, D, E, F, G, H, I, J>> mapTupleToRow(
            Class<A> a,
            Class<B> b,
            Class<C> c,
            Class<D> d,
            Class<E> e,
            Class<F> f,
            Class<G> g,
            Class<H> h,
            Class<I> i,
            Class<J> j
    ) {
        return mapToRow(Tuple10.class, tuple10ColumnMapper(a, b, c, d, e, f, g, h, i, j));
    }

    /**
     * Creates a RowWriterFactory instance for writing tuples with given parameter types.
     */
    public static <A, B, C, D, E, F, G, H, I, J, K> RowWriterFactory<Tuple11<A, B, C, D, E, F, G, H, I, J, K>> mapTupleToRow(
            Class<A> a,
            Class<B> b,
            Class<C> c,
            Class<D> d,
            Class<E> e,
            Class<F> f,
            Class<G> g,
            Class<H> h,
            Class<I> i,
            Class<J> j,
            Class<K> k
    ) {
        return mapToRow(Tuple11.class, tuple11ColumnMapper(a, b, c, d, e, f, g, h, i, j, k));
    }

    /**
     * Creates a RowWriterFactory instance for writing tuples with given parameter types.
     */
    public static <A, B, C, D, E, F, G, H, I, J, K, L> RowWriterFactory<Tuple12<A, B, C, D, E, F, G, H, I, J, K, L>> mapTupleToRow(
            Class<A> a,
            Class<B> b,
            Class<C> c,
            Class<D> d,
            Class<E> e,
            Class<F> f,
            Class<G> g,
            Class<H> h,
            Class<I> i,
            Class<J> j,
            Class<K> k,
            Class<L> l
    ) {
        return mapToRow(Tuple12.class, tuple12ColumnMapper(a, b, c, d, e, f, g, h, i, j, k, l));
    }

    /**
     * Creates a RowWriterFactory instance for writing tuples with given parameter types.
     */
    public static <A, B, C, D, E, F, G, H, I, J, K, L, M> RowWriterFactory<Tuple13<A, B, C, D, E, F, G, H, I, J, K, L, M>> mapTupleToRow(
            Class<A> a,
            Class<B> b,
            Class<C> c,
            Class<D> d,
            Class<E> e,
            Class<F> f,
            Class<G> g,
            Class<H> h,
            Class<I> i,
            Class<J> j,
            Class<K> k,
            Class<L> l,
            Class<M> m
    ) {
        return mapToRow(Tuple13.class, tuple13ColumnMapper(a, b, c, d, e, f, g, h, i, j, k, l, m));
    }

    /**
     * Creates a RowWriterFactory instance for writing tuples with given parameter types.
     */
    public static <A, B, C, D, E, F, G, H, I, J, K, L, M, N> RowWriterFactory<Tuple14<A, B, C, D, E, F, G, H, I, J, K, L, M, N>> mapTupleToRow(
            Class<A> a,
            Class<B> b,
            Class<C> c,
            Class<D> d,
            Class<E> e,
            Class<F> f,
            Class<G> g,
            Class<H> h,
            Class<I> i,
            Class<J> j,
            Class<K> k,
            Class<L> l,
            Class<M> m,
            Class<N> n
    ) {
        return mapToRow(Tuple14.class, tuple14ColumnMapper(a, b, c, d, e, f, g, h, i, j, k, l, m, n));
    }

    /**
     * Creates a RowWriterFactory instance for writing tuples with given parameter types.
     */
    public static <A, B, C, D, E, F, G, H, I, J, K, L, M, N, O> RowWriterFactory<Tuple15<A, B, C, D, E, F, G, H, I, J, K, L, M, N, O>> mapTupleToRow(
            Class<A> a,
            Class<B> b,
            Class<C> c,
            Class<D> d,
            Class<E> e,
            Class<F> f,
            Class<G> g,
            Class<H> h,
            Class<I> i,
            Class<J> j,
            Class<K> k,
            Class<L> l,
            Class<M> m,
            Class<N> n,
            Class<O> o
    ) {
        return mapToRow(Tuple15.class, tuple15ColumnMapper(a, b, c, d, e, f, g, h, i, j, k, l, m, n, o));
    }

    /**
     * Creates a RowWriterFactory instance for writing tuples with given parameter types.
     */
    public static <A, B, C, D, E, F, G, H, I, J, K, L, M, N, O, P> RowWriterFactory<Tuple16<A, B, C, D, E, F, G, H, I, J, K, L, M, N, O, P>> mapTupleToRow(
            Class<A> a,
            Class<B> b,
            Class<C> c,
            Class<D> d,
            Class<E> e,
            Class<F> f,
            Class<G> g,
            Class<H> h,
            Class<I> i,
            Class<J> j,
            Class<K> k,
            Class<L> l,
            Class<M> m,
            Class<N> n,
            Class<O> o,
            Class<P> p
    ) {
        return mapToRow(Tuple16.class, tuple16ColumnMapper(a, b, c, d, e, f, g, h, i, j, k, l, m, n, o, p));
    }

    /**
     * Creates a RowWriterFactory instance for writing tuples with given parameter types.
     */
    public static <A, B, C, D, E, F, G, H, I, J, K, L, M, N, O, P, Q> RowWriterFactory<Tuple17<A, B, C, D, E, F, G, H, I, J, K, L, M, N, O, P, Q>> mapTupleToRow(
            Class<A> a,
            Class<B> b,
            Class<C> c,
            Class<D> d,
            Class<E> e,
            Class<F> f,
            Class<G> g,
            Class<H> h,
            Class<I> i,
            Class<J> j,
            Class<K> k,
            Class<L> l,
            Class<M> m,
            Class<N> n,
            Class<O> o,
            Class<P> p,
            Class<Q> q
    ) {
        return mapToRow(Tuple17.class, tuple17ColumnMapper(a, b, c, d, e, f, g, h, i, j, k, l, m, n, o, p, q));
    }

    /**
     * Creates a RowWriterFactory instance for writing tuples with given parameter types.
     */
    public static <A, B, C, D, E, F, G, H, I, J, K, L, M, N, O, P, Q, R> RowWriterFactory<Tuple18<A, B, C, D, E, F, G, H, I, J, K, L, M, N, O, P, Q, R>> mapTupleToRow(
            Class<A> a,
            Class<B> b,
            Class<C> c,
            Class<D> d,
            Class<E> e,
            Class<F> f,
            Class<G> g,
            Class<H> h,
            Class<I> i,
            Class<J> j,
            Class<K> k,
            Class<L> l,
            Class<M> m,
            Class<N> n,
            Class<O> o,
            Class<P> p,
            Class<Q> q,
            Class<R> r
    ) {
        return mapToRow(Tuple18.class, tuple18ColumnMapper(a, b, c, d, e, f, g, h, i, j, k, l, m, n, o, p, q, r));
    }

    /**
     * Creates a RowWriterFactory instance for writing tuples with given parameter types.
     */
    public static <A, B, C, D, E, F, G, H, I, J, K, L, M, N, O, P, Q, R, S> RowWriterFactory<Tuple19<A, B, C, D, E, F, G, H, I, J, K, L, M, N, O, P, Q, R, S>> mapTupleToRow(
            Class<A> a,
            Class<B> b,
            Class<C> c,
            Class<D> d,
            Class<E> e,
            Class<F> f,
            Class<G> g,
            Class<H> h,
            Class<I> i,
            Class<J> j,
            Class<K> k,
            Class<L> l,
            Class<M> m,
            Class<N> n,
            Class<O> o,
            Class<P> p,
            Class<Q> q,
            Class<R> r,
            Class<S> s
    ) {
        return mapToRow(Tuple19.class, tuple19ColumnMapper(a, b, c, d, e, f, g, h, i, j, k, l, m, n, o, p, q, r, s));
    }

    /**
     * Creates a RowWriterFactory instance for writing tuples with given parameter types.
     */
    public static <A, B, C, D, E, F, G, H, I, J, K, L, M, N, O, P, Q, R, S, T> RowWriterFactory<Tuple20<A, B, C, D, E, F, G, H, I, J, K, L, M, N, O, P, Q, R, S, T>> mapTupleToRow(
            Class<A> a,
            Class<B> b,
            Class<C> c,
            Class<D> d,
            Class<E> e,
            Class<F> f,
            Class<G> g,
            Class<H> h,
            Class<I> i,
            Class<J> j,
            Class<K> k,
            Class<L> l,
            Class<M> m,
            Class<N> n,
            Class<O> o,
            Class<P> p,
            Class<Q> q,
            Class<R> r,
            Class<S> s,
            Class<T> t
    ) {
        return mapToRow(Tuple20.class, tuple20ColumnMapper(a, b, c, d, e, f, g, h, i, j, k, l, m, n, o, p, q, r, s, t));
    }

    /**
     * Creates a RowWriterFactory instance for writing tuples with given parameter types.
     */
    public static <A, B, C, D, E, F, G, H, I, J, K, L, M, N, O, P, Q, R, S, T, U> RowWriterFactory<Tuple21<A, B, C, D, E, F, G, H, I, J, K, L, M, N, O, P, Q, R, S, T, U>> mapTupleToRow(
            Class<A> a,
            Class<B> b,
            Class<C> c,
            Class<D> d,
            Class<E> e,
            Class<F> f,
            Class<G> g,
            Class<H> h,
            Class<I> i,
            Class<J> j,
            Class<K> k,
            Class<L> l,
            Class<M> m,
            Class<N> n,
            Class<O> o,
            Class<P> p,
            Class<Q> q,
            Class<R> r,
            Class<S> s,
            Class<T> t,
            Class<U> u
    ) {
        return mapToRow(Tuple21.class, tuple21ColumnMapper(a, b, c, d, e, f, g, h, i, j, k, l, m, n, o, p, q, r, s, t, u));
    }

    /**
     * Creates a RowWriterFactory instance for writing tuples with given parameter types.
     */
    public static <A, B, C, D, E, F, G, H, I, J, K, L, M, N, O, P, Q, R, S, T, U, V> RowWriterFactory<Tuple22<A, B, C, D, E, F, G, H, I, J, K, L, M, N, O, P, Q, R, S, T, U, V>> mapTupleToRow(
            Class<A> a,
            Class<B> b,
            Class<C> c,
            Class<D> d,
            Class<E> e,
            Class<F> f,
            Class<G> g,
            Class<H> h,
            Class<I> i,
            Class<J> j,
            Class<K> k,
            Class<L> l,
            Class<M> m,
            Class<N> n,
            Class<O> o,
            Class<P> p,
            Class<Q> q,
            Class<R> r,
            Class<S> s,
            Class<T> t,
            Class<U> u,
            Class<V> v
    ) {
        return mapToRow(Tuple22.class, tuple22ColumnMapper(a, b, c, d, e, f, g, h, i, j, k, l, m, n, o, p, q, r, s, t, u, v));
    }

    // -------------------------------------------------------------------------
    //              Batch size factory methods and constants 
    // -------------------------------------------------------------------------

    /**
     * The default automatic batch size.
     */
    public static final BatchSize automaticBatchSize = BatchSize$.MODULE$.Automatic();

    /**
     * Creates a batch size which bases on the given number of rows - the total batch size in bytes
     * doesn't matter in this case.
     */
    public static BatchSize rowsInBatch(int batchSizeInRows) {
        return RowsInBatch$.MODULE$.apply(batchSizeInRows);
    }

    /**
     * Creates a batch size which bases on total size in bytes - the number of rows doesn't matter in
     * this case.
     */
    public static BatchSize bytesInBatch(int batchSizeInBytes) {
        return BytesInBatch$.MODULE$.apply(batchSizeInBytes);
    }

    public static final BatchGroupingKey BATCH_GROUPING_KEY_NONE = BatchGroupingKey.None$.MODULE$;
    public static final BatchGroupingKey BATCH_GROUPING_KEY_PARTITION = BatchGroupingKey.Partition$.MODULE$;
    public static final BatchGroupingKey BATCH_GROUPING_KEY_REPLICA_SET = BatchGroupingKey.ReplicaSet$.MODULE$;

    // -------------------------------------------------------------------------
    //              Column selector factory methods and constants 
    // -------------------------------------------------------------------------

    /**
     * Column selector to select all the columns from a table.
     */
    public static final ColumnSelector allColumns = AllColumns$.MODULE$;

    /**
     * Creates a column selector with a given columns projection.
     */
    public static ColumnSelector someColumns(String... columnNames) {
        ColumnRef[] columnsSelection = new ColumnRef[columnNames.length];
        for (int i = 0; i < columnNames.length; i++) {
            columnsSelection[i] = ColumnName$.MODULE$.apply(columnNames[i], Option.<String>empty());
        }

        return SomeColumns$.MODULE$.apply(JAPI.<ColumnRef>seq(columnsSelection));
    }

    public static ColumnName column(String columnName) {
        return new ColumnName(columnName, Option.<String>empty());
    }

    public static TTL ttl(String columnName) {
        return new TTL(columnName, Option.<String>empty());
    }

    public static WriteTime writeTime(String columnName) {
        return new WriteTime(columnName, Option.<String>empty());
    }

    public static ColumnRef[] toSelectableColumnRefs(String... columnNames) {
        ColumnName[] refs = new ColumnName[columnNames.length];
        for (int i = 0; i < columnNames.length; i++) {
            refs[i] = column(columnNames[i]);
        }

        return refs;
    }

    // -------------------------------------------------------------------------
    //              Utility methods 
    // -------------------------------------------------------------------------

    /**
     * A simple method that converts an array of pairs into a map.
     */
    public static Map<String, String> convertToMap(Pair[] pairs) {
        Map<String, String> map = new HashMap<>();
        for (Pair pair : pairs)
            map.put(String.valueOf(pair.getKey()), String.valueOf(pair.getValue()));

        return map;
    }

    /**
     * A simple method which wraps the given connector instance into Option.
     */
    public static Option<CassandraConnector> connector(CassandraConnector connector) {
        return Option.apply(connector);
    }

    // -------------------------------------------------------------------------
    //              Tuple column mappers
    // -------------------------------------------------------------------------

    /**
     * Provides a column mapper for the tuple with given parameter types.
     */
    public static <A> TupleColumnMapper<Tuple1<A>> tuple1ColumnMapper(
            Class<A> a
    ) {
        final TypeTags.TypeTag<Tuple1<A>> typeTag =
                typeTag(Tuple1.class,
                        typeTag(a)
                );
        return new TupleColumnMapper<>(typeTag);
    }

    /**
     * Provides a column mapper for the tuple with given parameter types.
     */
    public static <A, B> TupleColumnMapper<Tuple2<A, B>> tuple2ColumnMapper(
            Class<A> a,
            Class<B> b
    ) {
        final TypeTags.TypeTag<Tuple2<A, B>> typeTag =
                typeTag(Tuple2.class,
                        typeTag(a),
                        typeTag(b)
                );
        return new TupleColumnMapper<>(typeTag);
    }

    /**
     * Provides a column mapper for the tuple with given parameter types.
     */
    public static <A, B, C> TupleColumnMapper<Tuple3<A, B, C>> tuple3ColumnMapper(
            Class<A> a,
            Class<B> b,
            Class<C> c
    ) {
        final TypeTags.TypeTag<Tuple3<A, B, C>> typeTag =
                typeTag(Tuple3.class,
                        typeTag(a),
                        typeTag(b),
                        typeTag(c)
                );
        return new TupleColumnMapper<>(typeTag);
    }

    /**
     * Provides a column mapper for the tuple with given parameter types.
     */
    public static <A, B, C, D> TupleColumnMapper<Tuple4<A, B, C, D>> tuple4ColumnMapper(
            Class<A> a,
            Class<B> b,
            Class<C> c,
            Class<D> d
    ) {
        final TypeTags.TypeTag<Tuple4<A, B, C, D>> typeTag =
                typeTag(Tuple4.class,
                        typeTag(a),
                        typeTag(b),
                        typeTag(c),
                        typeTag(d)
                );
        return new TupleColumnMapper<>(typeTag);
    }

    /**
     * Provides a column mapper for the tuple with given parameter types.
     */
    public static <A, B, C, D, E> TupleColumnMapper<Tuple5<A, B, C, D, E>> tuple5ColumnMapper(
            Class<A> a,
            Class<B> b,
            Class<C> c,
            Class<D> d,
            Class<E> e
    ) {
        final TypeTags.TypeTag<Tuple5<A, B, C, D, E>> typeTag =
                typeTag(Tuple5.class,
                        typeTag(a),
                        typeTag(b),
                        typeTag(c),
                        typeTag(d),
                        typeTag(e)
                );
        return new TupleColumnMapper<>(typeTag);
    }

    /**
     * Provides a column mapper for the tuple with given parameter types.
     */
    public static <A, B, C, D, E, F> TupleColumnMapper<Tuple6<A, B, C, D, E, F>> tuple6ColumnMapper(
            Class<A> a,
            Class<B> b,
            Class<C> c,
            Class<D> d,
            Class<E> e,
            Class<F> f
    ) {
        final TypeTags.TypeTag<Tuple6<A, B, C, D, E, F>> typeTag =
                typeTag(Tuple6.class,
                        typeTag(a),
                        typeTag(b),
                        typeTag(c),
                        typeTag(d),
                        typeTag(e),
                        typeTag(f)
                );
        return new TupleColumnMapper<>(typeTag);
    }

    /**
     * Provides a column mapper for the tuple with given parameter types.
     */
    public static <A, B, C, D, E, F, G> TupleColumnMapper<Tuple7<A, B, C, D, E, F, G>> tuple7ColumnMapper(
            Class<A> a,
            Class<B> b,
            Class<C> c,
            Class<D> d,
            Class<E> e,
            Class<F> f,
            Class<G> g
    ) {
        final TypeTags.TypeTag<Tuple7<A, B, C, D, E, F, G>> typeTag =
                typeTag(Tuple7.class,
                        typeTag(a),
                        typeTag(b),
                        typeTag(c),
                        typeTag(d),
                        typeTag(e),
                        typeTag(f),
                        typeTag(g)
                );
        return new TupleColumnMapper<>(typeTag);
    }

    /**
     * Provides a column mapper for the tuple with given parameter types.
     */
    public static <A, B, C, D, E, F, G, H> TupleColumnMapper<Tuple8<A, B, C, D, E, F, G, H>> tuple8ColumnMapper(
            Class<A> a,
            Class<B> b,
            Class<C> c,
            Class<D> d,
            Class<E> e,
            Class<F> f,
            Class<G> g,
            Class<H> h
    ) {
        final TypeTags.TypeTag<Tuple8<A, B, C, D, E, F, G, H>> typeTag =
                typeTag(Tuple8.class,
                        typeTag(a),
                        typeTag(b),
                        typeTag(c),
                        typeTag(d),
                        typeTag(e),
                        typeTag(f),
                        typeTag(g),
                        typeTag(h)
                );
        return new TupleColumnMapper<>(typeTag);
    }

    /**
     * Provides a column mapper for the tuple with given parameter types.
     */
    public static <A, B, C, D, E, F, G, H, I> TupleColumnMapper<Tuple9<A, B, C, D, E, F, G, H, I>> tuple9ColumnMapper(
            Class<A> a,
            Class<B> b,
            Class<C> c,
            Class<D> d,
            Class<E> e,
            Class<F> f,
            Class<G> g,
            Class<H> h,
            Class<I> i
    ) {
        final TypeTags.TypeTag<Tuple9<A, B, C, D, E, F, G, H, I>> typeTag =
                typeTag(Tuple9.class,
                        typeTag(a),
                        typeTag(b),
                        typeTag(c),
                        typeTag(d),
                        typeTag(e),
                        typeTag(f),
                        typeTag(g),
                        typeTag(h),
                        typeTag(i)
                );
        return new TupleColumnMapper<>(typeTag);
    }

    /**
     * Provides a column mapper for the tuple with given parameter types.
     */
    public static <A, B, C, D, E, F, G, H, I, J> TupleColumnMapper<Tuple10<A, B, C, D, E, F, G, H, I, J>> tuple10ColumnMapper(
            Class<A> a,
            Class<B> b,
            Class<C> c,
            Class<D> d,
            Class<E> e,
            Class<F> f,
            Class<G> g,
            Class<H> h,
            Class<I> i,
            Class<J> j
    ) {
        final TypeTags.TypeTag<Tuple10<A, B, C, D, E, F, G, H, I, J>> typeTag =
                typeTag(Tuple10.class,
                        typeTag(a),
                        typeTag(b),
                        typeTag(c),
                        typeTag(d),
                        typeTag(e),
                        typeTag(f),
                        typeTag(g),
                        typeTag(h),
                        typeTag(i),
                        typeTag(j)
                );
        return new TupleColumnMapper<>(typeTag);
    }

    /**
     * Provides a column mapper for the tuple with given parameter types.
     */
    public static <A, B, C, D, E, F, G, H, I, J, K> TupleColumnMapper<Tuple11<A, B, C, D, E, F, G, H, I, J, K>> tuple11ColumnMapper(
            Class<A> a,
            Class<B> b,
            Class<C> c,
            Class<D> d,
            Class<E> e,
            Class<F> f,
            Class<G> g,
            Class<H> h,
            Class<I> i,
            Class<J> j,
            Class<K> k
    ) {
        final TypeTags.TypeTag<Tuple11<A, B, C, D, E, F, G, H, I, J, K>> typeTag =
                typeTag(Tuple11.class,
                        typeTag(a),
                        typeTag(b),
                        typeTag(c),
                        typeTag(d),
                        typeTag(e),
                        typeTag(f),
                        typeTag(g),
                        typeTag(h),
                        typeTag(i),
                        typeTag(j),
                        typeTag(k)
                );
        return new TupleColumnMapper<>(typeTag);
    }

    /**
     * Provides a column mapper for the tuple with given parameter types.
     */
    public static <A, B, C, D, E, F, G, H, I, J, K, L> TupleColumnMapper<Tuple12<A, B, C, D, E, F, G, H, I, J, K, L>> tuple12ColumnMapper(
            Class<A> a,
            Class<B> b,
            Class<C> c,
            Class<D> d,
            Class<E> e,
            Class<F> f,
            Class<G> g,
            Class<H> h,
            Class<I> i,
            Class<J> j,
            Class<K> k,
            Class<L> l
    ) {
        final TypeTags.TypeTag<Tuple12<A, B, C, D, E, F, G, H, I, J, K, L>> typeTag =
                typeTag(Tuple12.class,
                        typeTag(a),
                        typeTag(b),
                        typeTag(c),
                        typeTag(d),
                        typeTag(e),
                        typeTag(f),
                        typeTag(g),
                        typeTag(h),
                        typeTag(i),
                        typeTag(j),
                        typeTag(k),
                        typeTag(l)
                );
        return new TupleColumnMapper<>(typeTag);
    }

    /**
     * Provides a column mapper for the tuple with given parameter types.
     */
    public static <A, B, C, D, E, F, G, H, I, J, K, L, M> TupleColumnMapper<Tuple13<A, B, C, D, E, F, G, H, I, J, K, L, M>> tuple13ColumnMapper(
            Class<A> a,
            Class<B> b,
            Class<C> c,
            Class<D> d,
            Class<E> e,
            Class<F> f,
            Class<G> g,
            Class<H> h,
            Class<I> i,
            Class<J> j,
            Class<K> k,
            Class<L> l,
            Class<M> m
    ) {
        final TypeTags.TypeTag<Tuple13<A, B, C, D, E, F, G, H, I, J, K, L, M>> typeTag =
                typeTag(Tuple13.class,
                        typeTag(a),
                        typeTag(b),
                        typeTag(c),
                        typeTag(d),
                        typeTag(e),
                        typeTag(f),
                        typeTag(g),
                        typeTag(h),
                        typeTag(i),
                        typeTag(j),
                        typeTag(k),
                        typeTag(l),
                        typeTag(m)
                );
        return new TupleColumnMapper<>(typeTag);
    }

    /**
     * Provides a column mapper for the tuple with given parameter types.
     */
    public static <A, B, C, D, E, F, G, H, I, J, K, L, M, N> TupleColumnMapper<Tuple14<A, B, C, D, E, F, G, H, I, J, K, L, M, N>> tuple14ColumnMapper(
            Class<A> a,
            Class<B> b,
            Class<C> c,
            Class<D> d,
            Class<E> e,
            Class<F> f,
            Class<G> g,
            Class<H> h,
            Class<I> i,
            Class<J> j,
            Class<K> k,
            Class<L> l,
            Class<M> m,
            Class<N> n
    ) {
        final TypeTags.TypeTag<Tuple14<A, B, C, D, E, F, G, H, I, J, K, L, M, N>> typeTag =
                typeTag(Tuple14.class,
                        typeTag(a),
                        typeTag(b),
                        typeTag(c),
                        typeTag(d),
                        typeTag(e),
                        typeTag(f),
                        typeTag(g),
                        typeTag(h),
                        typeTag(i),
                        typeTag(j),
                        typeTag(k),
                        typeTag(l),
                        typeTag(m),
                        typeTag(n)
                );
        return new TupleColumnMapper<>(typeTag);
    }

    /**
     * Provides a column mapper for the tuple with given parameter types.
     */
    public static <A, B, C, D, E, F, G, H, I, J, K, L, M, N, O> TupleColumnMapper<Tuple15<A, B, C, D, E, F, G, H, I, J, K, L, M, N, O>> tuple15ColumnMapper(
            Class<A> a,
            Class<B> b,
            Class<C> c,
            Class<D> d,
            Class<E> e,
            Class<F> f,
            Class<G> g,
            Class<H> h,
            Class<I> i,
            Class<J> j,
            Class<K> k,
            Class<L> l,
            Class<M> m,
            Class<N> n,
            Class<O> o
    ) {
        final TypeTags.TypeTag<Tuple15<A, B, C, D, E, F, G, H, I, J, K, L, M, N, O>> typeTag =
                typeTag(Tuple15.class,
                        typeTag(a),
                        typeTag(b),
                        typeTag(c),
                        typeTag(d),
                        typeTag(e),
                        typeTag(f),
                        typeTag(g),
                        typeTag(h),
                        typeTag(i),
                        typeTag(j),
                        typeTag(k),
                        typeTag(l),
                        typeTag(m),
                        typeTag(n),
                        typeTag(o)
                );
        return new TupleColumnMapper<>(typeTag);
    }

    /**
     * Provides a column mapper for the tuple with given parameter types.
     */
    public static <A, B, C, D, E, F, G, H, I, J, K, L, M, N, O, P> TupleColumnMapper<Tuple16<A, B, C, D, E, F, G, H, I, J, K, L, M, N, O, P>> tuple16ColumnMapper(
            Class<A> a,
            Class<B> b,
            Class<C> c,
            Class<D> d,
            Class<E> e,
            Class<F> f,
            Class<G> g,
            Class<H> h,
            Class<I> i,
            Class<J> j,
            Class<K> k,
            Class<L> l,
            Class<M> m,
            Class<N> n,
            Class<O> o,
            Class<P> p
    ) {
        final TypeTags.TypeTag<Tuple16<A, B, C, D, E, F, G, H, I, J, K, L, M, N, O, P>> typeTag =
                typeTag(Tuple16.class,
                        typeTag(a),
                        typeTag(b),
                        typeTag(c),
                        typeTag(d),
                        typeTag(e),
                        typeTag(f),
                        typeTag(g),
                        typeTag(h),
                        typeTag(i),
                        typeTag(j),
                        typeTag(k),
                        typeTag(l),
                        typeTag(m),
                        typeTag(n),
                        typeTag(o),
                        typeTag(p)
                );
        return new TupleColumnMapper<>(typeTag);
    }

    /**
     * Provides a column mapper for the tuple with given parameter types.
     */
    public static <A, B, C, D, E, F, G, H, I, J, K, L, M, N, O, P, Q> TupleColumnMapper<Tuple17<A, B, C, D, E, F, G, H, I, J, K, L, M, N, O, P, Q>> tuple17ColumnMapper(
            Class<A> a,
            Class<B> b,
            Class<C> c,
            Class<D> d,
            Class<E> e,
            Class<F> f,
            Class<G> g,
            Class<H> h,
            Class<I> i,
            Class<J> j,
            Class<K> k,
            Class<L> l,
            Class<M> m,
            Class<N> n,
            Class<O> o,
            Class<P> p,
            Class<Q> q
    ) {
        final TypeTags.TypeTag<Tuple17<A, B, C, D, E, F, G, H, I, J, K, L, M, N, O, P, Q>> typeTag =
                typeTag(Tuple17.class,
                        typeTag(a),
                        typeTag(b),
                        typeTag(c),
                        typeTag(d),
                        typeTag(e),
                        typeTag(f),
                        typeTag(g),
                        typeTag(h),
                        typeTag(i),
                        typeTag(j),
                        typeTag(k),
                        typeTag(l),
                        typeTag(m),
                        typeTag(n),
                        typeTag(o),
                        typeTag(p),
                        typeTag(q)
                );
        return new TupleColumnMapper<>(typeTag);
    }

    /**
     * Provides a column mapper for the tuple with given parameter types.
     */
    public static <A, B, C, D, E, F, G, H, I, J, K, L, M, N, O, P, Q, R> TupleColumnMapper<Tuple18<A, B, C, D, E, F, G, H, I, J, K, L, M, N, O, P, Q, R>> tuple18ColumnMapper(
            Class<A> a,
            Class<B> b,
            Class<C> c,
            Class<D> d,
            Class<E> e,
            Class<F> f,
            Class<G> g,
            Class<H> h,
            Class<I> i,
            Class<J> j,
            Class<K> k,
            Class<L> l,
            Class<M> m,
            Class<N> n,
            Class<O> o,
            Class<P> p,
            Class<Q> q,
            Class<R> r
    ) {
        final TypeTags.TypeTag<Tuple18<A, B, C, D, E, F, G, H, I, J, K, L, M, N, O, P, Q, R>> typeTag =
                typeTag(Tuple18.class,
                        typeTag(a),
                        typeTag(b),
                        typeTag(c),
                        typeTag(d),
                        typeTag(e),
                        typeTag(f),
                        typeTag(g),
                        typeTag(h),
                        typeTag(i),
                        typeTag(j),
                        typeTag(k),
                        typeTag(l),
                        typeTag(m),
                        typeTag(n),
                        typeTag(o),
                        typeTag(p),
                        typeTag(q),
                        typeTag(r)
                );
        return new TupleColumnMapper<>(typeTag);
    }

    /**
     * Provides a column mapper for the tuple with given parameter types.
     */
    public static <A, B, C, D, E, F, G, H, I, J, K, L, M, N, O, P, Q, R, S> TupleColumnMapper<Tuple19<A, B, C, D, E, F, G, H, I, J, K, L, M, N, O, P, Q, R, S>> tuple19ColumnMapper(
            Class<A> a,
            Class<B> b,
            Class<C> c,
            Class<D> d,
            Class<E> e,
            Class<F> f,
            Class<G> g,
            Class<H> h,
            Class<I> i,
            Class<J> j,
            Class<K> k,
            Class<L> l,
            Class<M> m,
            Class<N> n,
            Class<O> o,
            Class<P> p,
            Class<Q> q,
            Class<R> r,
            Class<S> s
    ) {
        final TypeTags.TypeTag<Tuple19<A, B, C, D, E, F, G, H, I, J, K, L, M, N, O, P, Q, R, S>> typeTag =
                typeTag(Tuple19.class,
                        typeTag(a),
                        typeTag(b),
                        typeTag(c),
                        typeTag(d),
                        typeTag(e),
                        typeTag(f),
                        typeTag(g),
                        typeTag(h),
                        typeTag(i),
                        typeTag(j),
                        typeTag(k),
                        typeTag(l),
                        typeTag(m),
                        typeTag(n),
                        typeTag(o),
                        typeTag(p),
                        typeTag(q),
                        typeTag(r),
                        typeTag(s)
                );
        return new TupleColumnMapper<>(typeTag);
    }

    /**
     * Provides a column mapper for the tuple with given parameter types.
     */
    public static <A, B, C, D, E, F, G, H, I, J, K, L, M, N, O, P, Q, R, S, T> TupleColumnMapper<Tuple20<A, B, C, D, E, F, G, H, I, J, K, L, M, N, O, P, Q, R, S, T>> tuple20ColumnMapper(
            Class<A> a,
            Class<B> b,
            Class<C> c,
            Class<D> d,
            Class<E> e,
            Class<F> f,
            Class<G> g,
            Class<H> h,
            Class<I> i,
            Class<J> j,
            Class<K> k,
            Class<L> l,
            Class<M> m,
            Class<N> n,
            Class<O> o,
            Class<P> p,
            Class<Q> q,
            Class<R> r,
            Class<S> s,
            Class<T> t
    ) {
        final TypeTags.TypeTag<Tuple20<A, B, C, D, E, F, G, H, I, J, K, L, M, N, O, P, Q, R, S, T>> typeTag =
                typeTag(Tuple20.class,
                        typeTag(a),
                        typeTag(b),
                        typeTag(c),
                        typeTag(d),
                        typeTag(e),
                        typeTag(f),
                        typeTag(g),
                        typeTag(h),
                        typeTag(i),
                        typeTag(j),
                        typeTag(k),
                        typeTag(l),
                        typeTag(m),
                        typeTag(n),
                        typeTag(o),
                        typeTag(p),
                        typeTag(q),
                        typeTag(r),
                        typeTag(s),
                        typeTag(t)
                );
        return new TupleColumnMapper<>(typeTag);
    }

    /**
     * Provides a column mapper for the tuple with given parameter types.
     */
    public static <A, B, C, D, E, F, G, H, I, J, K, L, M, N, O, P, Q, R, S, T, U> TupleColumnMapper<Tuple21<A, B, C, D, E, F, G, H, I, J, K, L, M, N, O, P, Q, R, S, T, U>> tuple21ColumnMapper(
            Class<A> a,
            Class<B> b,
            Class<C> c,
            Class<D> d,
            Class<E> e,
            Class<F> f,
            Class<G> g,
            Class<H> h,
            Class<I> i,
            Class<J> j,
            Class<K> k,
            Class<L> l,
            Class<M> m,
            Class<N> n,
            Class<O> o,
            Class<P> p,
            Class<Q> q,
            Class<R> r,
            Class<S> s,
            Class<T> t,
            Class<U> u
    ) {
        final TypeTags.TypeTag<Tuple21<A, B, C, D, E, F, G, H, I, J, K, L, M, N, O, P, Q, R, S, T, U>> typeTag =
                typeTag(Tuple21.class,
                        typeTag(a),
                        typeTag(b),
                        typeTag(c),
                        typeTag(d),
                        typeTag(e),
                        typeTag(f),
                        typeTag(g),
                        typeTag(h),
                        typeTag(i),
                        typeTag(j),
                        typeTag(k),
                        typeTag(l),
                        typeTag(m),
                        typeTag(n),
                        typeTag(o),
                        typeTag(p),
                        typeTag(q),
                        typeTag(r),
                        typeTag(s),
                        typeTag(t),
                        typeTag(u)
                );
        return new TupleColumnMapper<>(typeTag);
    }

    /**
     * Provides a column mapper for the tuple with given parameter types.
     */
    public static <A, B, C, D, E, F, G, H, I, J, K, L, M, N, O, P, Q, R, S, T, U, V> TupleColumnMapper<Tuple22<A, B, C, D, E, F, G, H, I, J, K, L, M, N, O, P, Q, R, S, T, U, V>> tuple22ColumnMapper(
            Class<A> a,
            Class<B> b,
            Class<C> c,
            Class<D> d,
            Class<E> e,
            Class<F> f,
            Class<G> g,
            Class<H> h,
            Class<I> i,
            Class<J> j,
            Class<K> k,
            Class<L> l,
            Class<M> m,
            Class<N> n,
            Class<O> o,
            Class<P> p,
            Class<Q> q,
            Class<R> r,
            Class<S> s,
            Class<T> t,
            Class<U> u,
            Class<V> v
    ) {
        final TypeTags.TypeTag<Tuple22<A, B, C, D, E, F, G, H, I, J, K, L, M, N, O, P, Q, R, S, T, U, V>> typeTag =
                typeTag(Tuple22.class,
                        typeTag(a),
                        typeTag(b),
                        typeTag(c),
                        typeTag(d),
                        typeTag(e),
                        typeTag(f),
                        typeTag(g),
                        typeTag(h),
                        typeTag(i),
                        typeTag(j),
                        typeTag(k),
                        typeTag(l),
                        typeTag(m),
                        typeTag(n),
                        typeTag(o),
                        typeTag(p),
                        typeTag(q),
                        typeTag(r),
                        typeTag(s),
                        typeTag(t),
                        typeTag(u),
                        typeTag(v)
                );
        return new TupleColumnMapper<>(typeTag);
    }

}<|MERGE_RESOLUTION|>--- conflicted
+++ resolved
@@ -1169,13 +1169,6 @@
      */
     @SuppressWarnings("unchecked")
     public static <T> RowWriterFactory<T> mapToRow(Class<?> targetClass, ColumnMapper<T> columnMapper) {
-<<<<<<< HEAD
-        return defaultRowWriterFactory(columnMapper, (ClassTag<T>) classTag(targetClass));
-    }
-
-    public static <T> RowWriterFactory<T> safeMapToRow(Class<T> targetClass, ColumnMapper<T> columnMapper) {
-        return defaultRowWriterFactory(columnMapper, safeClassTag(targetClass));
-=======
         TypeTags.TypeTag<T> tt = typeTag(targetClass);
         return defaultRowWriterFactory(tt, columnMapper);
     }
@@ -1187,7 +1180,6 @@
     public static <T> RowWriterFactory<T> safeMapToRow(Class<T> targetClass, ColumnMapper<T> columnMapper) {
         TypeTags.TypeTag<T> tt = safeTypeTag(targetClass);
         return defaultRowWriterFactory(tt, columnMapper);
->>>>>>> 0d3d1d06
     }
 
     /**
