--- conflicted
+++ resolved
@@ -49,11 +49,7 @@
 
   lazy val buildSettings = Seq(
     organization         := "com.datastax.spark",
-<<<<<<< HEAD
-    version in ThisBuild := "1.3.0-SNAPSHOT",
-=======
-    version in ThisBuild := s"1.2.1$versionSuffix",
->>>>>>> d9c8e87c
+    version in ThisBuild := s"1.3.0$versionSuffix",
     scalaVersion         := Versions.scalaVersion,
     crossScalaVersions   := Versions.crossScala,
     crossVersion         := CrossVersion.binary,
